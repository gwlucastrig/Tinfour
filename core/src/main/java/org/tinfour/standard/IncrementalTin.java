/* --------------------------------------------------------------------
 * Copyright 2015-2025 Gary W. Lucas.
 *
 * Licensed under the Apache License, Version 2.0 (the "License");
 * you may not use this file except in compliance with the License.
 * You may obtain a copy of the License at
 *
 *      http://www.apache.org/licenses/LICENSE-2.0A
 *
 * Unless required by applicable law or agreed to in writing, software
 * distributed under the License is distributed on an "AS IS" BASIS,
 * WITHOUT WARRANTIES OR CONDITIONS OF ANY KIND, either express or implied.
 * See the License for the specific language governing permissions and
 * limitations under the License.
 * ---------------------------------------------------------------------
 */

 /*
 * -----------------------------------------------------------------------
 *
 * Revision History:
 * Date Name Description
 * ------ --------- -------------------------------------------------
 * 02/2013  G. Lucas     Initial implementation using triangles as underlying
 *                          data structure for TIN.
 * 08/2013  G. Lucas     Introduced the Bowyer Watson logic to speed up
 *                          insertions
 * 03/2014  G. Lucas     Added vertex removal logic
 * 04/2014  G. Lucas     Consolidated all previous changes and performed
 *                          clean up, removing unused elements
 * 05/2014  G. Lucas     Implemented ghost triangles.
 * 05/2014  G. Lucas     Introduced IntegrityCheck class, performed extensive
 *                          and tedious correctness-of-code testing and fixes.
 * 05/2014  G. Lucas     Moved walk logic into separate class
 * 05/2014  G. Lucas     Corrected treatment of NNI when it includes triangles
 *                          on the boundary of the convex hull.
 * --------------------------------------------------------------------
 * 06/15 G. Lucas    Refactored original triangle-based implementation
 *                       and introduced edge-based representation with the
 *                       goal or reducing overall memory use and perhaps
 *                       gaining speed.
 * 07/2015 G. Lucas  Completed insertion, began vertex removal logic.
 * 08/2015 G. Lucas  Completed vertex removal, collected points in neighborhood,
 *                       implemented additional testing logic and diagnostics.
 * 11/2015 G. Lucas  Additional extraction of interfaces to support
 *                       interchangable use with virtual TIN implementation
 * 10/2016 G. Lucas  Implemented ability to add constraint geometries to
 *                       produce a Constrained Delaunay Triangulation (CDT).
 * 01/2025 G. Lucas  Implemented the ability to add vertices after
 *                       constraints have been added to TIN.
 * Notes:
 *
 * -----------------------------------------------------------------------
 */
package org.tinfour.standard;

import java.awt.geom.Rectangle2D;
import java.io.PrintStream;
import java.util.ArrayDeque;
import java.util.ArrayList;
import java.util.BitSet;
import java.util.Iterator;
import java.util.List;
import org.tinfour.common.BootstrapUtility;
import org.tinfour.common.GeometricOperations;
import org.tinfour.common.IConstraint;
import org.tinfour.common.IIncrementalTin;
import org.tinfour.common.IIncrementalTinNavigator;
import org.tinfour.common.IIntegrityCheck;
import org.tinfour.common.IMonitorWithCancellation;
import org.tinfour.common.INeighborEdgeLocator;
import org.tinfour.common.INeighborhoodPointsCollector;
import org.tinfour.common.IQuadEdge;
import org.tinfour.common.InsufficientConstraintGeometryException;
import org.tinfour.common.NearestEdgeResult;
import org.tinfour.common.SimpleTriangle;
import org.tinfour.common.SimpleTriangleIterator;
import org.tinfour.common.Thresholds;
import org.tinfour.common.TriangleCount;
import org.tinfour.common.Vertex;
import org.tinfour.common.VertexIterator;
import org.tinfour.common.VertexMergerGroup;
import org.tinfour.edge.EdgePool;
import org.tinfour.edge.QuadEdge;
import org.tinfour.edge.QuadEdgeConstants;

/**
 * Provides methods and data elements for building and maintaining a
 * Triangulated Irregular Network (TIN) that is optimal with regard to the
 * Delaunay criterion.
 * <p>
 * The Delaunay Triangulation has several desirable properties and is well
 * documented on the Internet. The TIN produced by this class is meets the
 * Delaunay criterion except in cases where round-off errors due to the limits
 * of floating point calculations result in small deviations from the optimum.
 * <p>
 * There are three major classes of algorithms for creating a Delaunay
 * Triangulation: sweep-line algorithms, divide-and-conquer, and incremental
 * construction. In the incremental algorithm used for this implementation,
 * vertices are added to the TIN one-at-a time. If a vertex lies inside the
 * convex hull of an existing TIN, it is inserted. If the vertex lies to the
 * exterior, the bounds of the TIN is extended to include it. Delaunay
 * optimality is maintained at each step.
 * <h1>Memory use and performance</h1>
 * <p>
 * This class was designed to handle cases where the input set includes a large
 * number of vertices. In particular, terrain elevation data sets collected
 * using laser devices (lidar) that typically include multiple millions of data
 * points. With such large input sets, performance and memory-management are
 * critical issues.
 * <p>
 * Naturally, memory use and performance varies by hardware, operating system,
 * and Java Virtual Machine (HVM). In 2015, testing lidar data under Windows 7
 * on a computer with a 2.9 GHz Intel i7 processor, 8 gigabytes installed
 * memory, 512 kilobytes of L2 cache memory, and Hotspot JVM, this class
 * routinely delivered a processing rate of 1.1 million vertices per second.
 * Time-complexity for samples smaller than 10 million was nearly linear. Memory
 * use averaged 244 bytes per vertex.
 * <h2>Memory Use</h2>
 * <p>
 * About a third of the memory use by this class when running under Hotspot is
 * due to Java object-related overhead rather than actual data. Software
 * environments such as Java and C# provide automatic garbage collection and
 * memory management. Doing so adds a small amount of memory overhead to each
 * object created. Because the data-size of the objects used to build a TIN
 * (vertices and edges) is also small, this overhead is significant. In a
 * sufficiently large Delaunay Triangulation, the number of edges approaches
 * three per vertex. This implementation uses one object per vertex and two per
 * edge. Although the memory overhead for Java varies for different operating
 * systems and Java Virtual Machines (JVMs), the Hotspot JVM for Windows uses 12
 * bytes per object. Thus for each vertex, it requires (1+3*2)x12 = 84 bytes of
 * overhead.
 * <h2>Performance</h2>
 * <h3>Managing the performance cost of object construction</h3>
 * Testing indicates that the most time-consuming part of the TIN construction
 * operation is the construction of Java objects. As noted above, this class
 * requires 6 edge-related objects per vertex. Although this overhead is
 * inescapable when processing a single data set, this class does permit a TIN
 * instance to be reused over-and-over again when processing multiple data sets.
 * A call to the clear() method resets the TIN to an empty state, but preserves
 * the edges already allocated so that they may be reused for the next data set.
 * By doing so, the cost of the up-front construction of edge objects can be
 * amortized over the entire data set, this reducing the processing time for a
 * group of multiple input sets. Applications that do so should be able to
 * improve on the run-time performance values quoted above.
 * <h3>Input geometry</h3>
 * The worst case vertex geometry for TIN construction is a data set in which a
 * large number of points are collinear and do not form triangles readily.
 * Unfortunately, that is exactly the geometry of one of the most obvious
 * classes of input: the regular grid. This class supports two different add()
 * methods for adding vertices to the TIN. When dealing with a regular grid or
 * similar geometries, it is advantageous to use the add() method that takes a
 * list as an input rather than the one that accepts single vertices. Having a
 * list of vertices gives this class more flexibility in constructing the TIN.
 * <p>
 * The process of inserting a vertex within a TIN requires fewer operations than
 * extending the convex hull of that TIN. If a list of vertices is supplied to
 * the initial add routine, the bootstrap process attempts pick the largest
 * starting triangle that it can without excessive processing. Doing so improves
 * performance and stability of the build process.
 * <h3>Storing the same vertex more than once</h3>
 * The add() methods detect when the same vertex object is inserted more than
 * once and ignore redundant inputs. For distinct vertex objects at the same or
 * nearly same coordinates, this class maintains a "merged group" of vertices.
 * Rules for disambiguating the values of a merged group my be specified using a
 * call to the setResolutionRuleForMergedVertices() method.
 * <h3>Sequential spatial autocorrelation</h3>
 * <p>
 * Inserting a vertex into a TIN depends on identifying the triangle that
 * contains an insertion vertex (if any). This class uses the Stochastic
 * Lawson's Walk algorithm (SLW) that is most efficient when subsequent vertices
 * tend to be spaced close together. Fortunately, this condition is met by
 * many real-world data collection systems. For example, airborne-lidar systems
 * tend to produce a sequence of samples that are closely spaced in
 * terms of horizontal coordinates because they collect measurements
 * using scanning lasers and storing them in the order they are
 * taken.
 * <p>
 * Other data sources may not be compliant. Randomly generated data
 * points, in particular, may be problematic. For such data, there may be a
 * performance benefit in using the HilbertSort class to pre-order points before
 * insertion so that sequential spatial autocorrelation is provided by the
 * input data.
 * <p>
 * One way to judge the degree of sequential spacial autocorrelation in a set of
 * vertices is to view the output of the printDiagnostics() method after
 * building a TIN. Under the entry for the SLW statistics, the "average steps to
 * completion" indicates how many comparisons were needed to locate vertices. If
 * this number is larger than 7 or 8, it may be useful to try using the
 * HilbertSort and see if it improves processing times.
 * <h3>Cleaning up when finished</h3>
 * <p>
 * Because of the complex relationships between objects in a TIN, Java garbage
 * collection may require an above-average number of passes to clean up memory
 * when an instance of this class goes out-of-scope. The dispose() method can be
 * used to expedite garbage collection. Once the dispose() method is called on a
 * TIN, it cannot be reused. Do not confuse dispose() with clear().
 * <h3>Running nude</h3>
 * <p>
 * Because of the unusually demanding performance considerations related to the
 * use of this class, object instances are frequently reused and, thus, are
 * subject to change. Consequently, this implementation provides little
 * protection against improper method calls by
 * applications accessing its data. In particular, applications must never
 * modify an object (such as an edge) obtained from instances of this class.
 * Furthermore, they must assume that any addition or removal of vertices to the
 * TIN may change the internal state of any objects previously obtained.
 * <p>
 * To better understand the re-use strategy, consider that each time a vertex is
 * added to or removed from a TIN, the set of edges that link vertices changes.
 * Some edges may be removed, others added. Testing with lidar data sets
 * indicates that the present implementation re-uses each edge in the collection
 * a average about 7.5 times while the TIN is being constructed. If the
 * application were to treat edges as immutable, it would have to construct new
 * objects each time a vertex was inserted and many of those edge objects would
 * have to be discarded (and garbage collected) before the entire vertex set was
 * processed. Doing so would substantially degrade the performance of this
 * class.
 * <h3>Multi-Threading and Concurrency</h3>
 * The process of creating a Delaunay Triangulation (TIN) using an
 * incremental-insertion technique is inherently serial. Therefore, application
 * code that creates a TIN should not attempt to access the "add" methods
 * for this class in parallel threads. However, this API is designed so
 * that once a TIN is complete, it can be accessed by multiple threads
 * on a read-only basis.
 * Multi-threaded access is particularly useful when performing
 * surface-interpolation operations to construct raster (grid) representations
 * of data.
 * <h1>Methods and References</h1>
 * <p>
 * A good review of point location using a stochastic Lawson's walk is provided
 * by <cite>Soukal, R.; Ma&#769;lkova&#769;, Kolingerova&#769; (2012) "Walking
 * algorithms for point location in TIN models", Computational Geoscience
 * 16:853-869</cite>.
 * <p>
 * The Bower-Watson algorithm for point insertion is discussed in
 * <cite>Cheng, Siu-Wing; Dey, T.; Shewchuk, J. (2013) "Delaunay mesh
 * generation", CRC Press, Boca Raton, FL</cite>. This is a challenging book
 * that provides an overview of both 2D and solid TIN models. Jonathan Shewchuk
 * is pretty much the expert on Delaunay Triangulations and his writings were a
 * valuable resource in the creation of this class. You can also read Bowyer's
 * and Watson's original papers both of which famously appeared in the same
 * issue of the same journal in 1981. See
 * <cite>Bowyer, A. (1981) "Computing Dirichlet tesselations", The Computer
 * Journal" Vol 24, No 2., p. 162-166</cite>. and
 * <cite>Watson, D. (1981) "Computing the N-dimensional tesselation with
 * application to Voronoi Diagrams", The Computer Journal" Vol 24, No 2., p.
 * 167-172</cite>.
 * <p>
 * The point-removal algorithm is due to Devillers. See
 * <cite>Devillers, O. (2002), "On deletion in delaunay triangulations",
 * International Journal of Computational Geometry &amp; Applications 12.3 p.
 * 123-2005</cite>.
 * <p>
 * The QuadEdge concept is based on the structure popularized by
 * <cite>Guibas, L. and Stolfi, J. (1985) "Primitives for the manipulation of
 * subdivisions and the computation of Voronoi diagrams", ACM Transactions on
 * Graphics, 4(2), 1985, p. 75-123.</cite>
 * <p>
 * The logic for adding constraints to the TIN was adapted from
 * <cite>Sloan, S.W. (1993) "A Fast Algorithm for Generating Constrained
 * Delaunay Triangulations", Computers &amp; Structures Vol 47. No 3, 1993,
 * p. 441-450.</cite>
 */
@SuppressWarnings("PMD.CompareObjectsWithEquals") // we do that on purpose!
public class IncrementalTin implements IIncrementalTin {

  /**
   * Number of sides for an edge (2 of course).
   */
  private static final int N_SIDES = 2;  //NOPMD

  /**
   * A temporary list of vertices maintained until the TIN is successfully
   * bootstrapped, and then discarded.
   */
  private List<Vertex> vertexList;

  /**
   * A list of the vertex merger groups created when identical or nearly
   * identical vertices are inserted.
   */
  private final List<VertexMergerGroup> coincidenceList = new ArrayList<>();

  private final List<IConstraint> constraintList = new ArrayList<>();
  /**
   * The collection of edges using the classic object-pool concept.
   */
  private final EdgePool edgePool;
  /**
   * The edge used to preserve the end-position of the most recent search
   * results.
   */
  private QuadEdge searchEdge;

  /**
   * Indicates that the TIN is locked and that calls to add or remove vertices
   * are disabled. This can occur when the TIN is disposed or a non-recoverable
   * error is encountered.
   */
  private boolean isLocked;

  /**
   * Indicates that the TIN is locked only because it includes constraints.
   */
  private boolean lockedDueToConstraints;

  /**
   * Indicates that the Delaunay triangulation is conformant. This value
   * may be set to false if constraints are added without the restoreConformity
   * option being applied.
   */
  private boolean isConformant;

  /**
   * Indicates that the TIN is disposed. All internal objects associated with
   * the current instance are put out-of-scope and the class is no longer
   * usable.
   */
  private boolean isDisposed;

  /**
   * The minimum x coordinate of all vertices that have been added to the TIN.
   */
  private double boundsMinX = Double.POSITIVE_INFINITY;

  /**
   * The maximum y coordinate of all vertices that have been added to the TIN.
   */
  private double boundsMinY = Double.POSITIVE_INFINITY;

  /**
   * The maximum x coordinate of all vertices that have been added to the TIN.
   */
  private double boundsMaxX = Double.NEGATIVE_INFINITY;

  /**
   * The maximum y coordinate of all vertices that have been added to the TIN.
   */
  private double boundsMaxY = Double.NEGATIVE_INFINITY;

  /**
   * The nominal spacing between points in sample data, used to specify
   * thresholds for geometry-based logic and comparisons.
   */
  private final double nominalPointSpacing;

  /**
   * The positive threshold used to determine if a higher-precision
   * calculation is required for performing calculations related to the
   * half-plane calculation. When a computed value is sufficiently close to
   * zero, there is a concern that numerical issues involved in the half-plane
   * calculations might result in incorrect determinations. This value helps
   * define "sufficiently close".
   */
  private final double halfPlaneThreshold;

  /**
   * The negative threshold used to determine if a higher-precision
   * calculation is required for performing calculations related to the
   * half-plane calculation. When a computed value is sufficiently close to
   * zero, there is a concern that numerical issues involved in the half-plane
   * calculations might result in incorrect determinations. This value helps
   * define "sufficiently close".
   */
  private final double halfPlaneThresholdNeg;

  /**
   * The positive threshold used to determine if a higher-precision
   * calculation is required for performing calculations related to the
   * inCircle calculation. When a computed value is sufficiently close to
   * zero, there is a concern that numerical issues involved in the half-plane
   * calculations might result in incorrect determinations. This value helps
   * define "sufficiently close".
   */
  private final double inCircleThreshold;

  /**
   * The negative threshold used to determine if a higher-precision
   * calculation is required for performing calculations related to the
   * half-plane calculation. When a computed value is sufficiently close to
   * zero, there is a concern that numerical issues involved in the half-plane
   * calculations might result in incorrect determinations. This value helps
   * define "sufficiently close".
   */
  private final double inCircleThresholdNeg;

  /**
   * The tolerance factor for treating closely spaced or identical vertices as
   * a single point.
   */
  private final double vertexTolerance;
  /**
   * The square of the vertex tolerance factor.
   */
  private final double vertexTolerance2;

  /**
   * Thresholds computed based on the nominal point spacing for the input
   * vertices.
   */
  private final Thresholds thresholds;
  /**
   * A set of geometric utilities used for various computations.
   */
  private final GeometricOperations geoOp;

  /**
   * Indicates whether the TIN is bootstrapped (initialized).
   */
  private boolean isBootstrapped;
  /**
   * Keeps count of the number of vertices inserted into the TIN. This value
   * may be larger than the number of vertices actually stored in the TIN if
   * vertices are added redundantly.
   */
  private int nVerticesInserted;
  /**
   * Number of in-circle calculations performed (a diagnostic statistic).
   */
  private int nInCircle;
  /**
   * Number of times extended precision methods were needed for in-circle
   * calculations (a diagnostic statistic).
   */
  private int nInCircleExtendedPrecision;
  /**
   * Number of times the extended precision results were significantly
   * different than the low-precision calculation.
   */
  private int nInCircleExtendedPrecisionConflicts;

  /**
   * Counts the number of edges that are removed and replaced during build
   */
  private int nEdgesReplacedDuringBuild;

  /**
   * Tracks the maximum number of edges removed and replaced during build.
   */
  private int maxEdgesReplacedDuringBuild;

  /**
   * Tracks the number of synthetic vertices added while restoring
   * Delaunay conformity after adding constraints
   */
  private int nSyntheticVertices;

  /**
   * Tracks the maximum depth of recursion when restoring Delaunay
   * conformance after the addition of constraints.
   */
  private int maxDepthOfRecursionInRestore;

  /**
   * Gets the maximum length of the queue in the flood fill operation.
   */
  private int maxLengthOfQueueInFloodFill;

  /**
   * The rule used for disambiguating z values in a vertex merger group.
   */
  private VertexMergerGroup.ResolutionRule vertexMergeRule
    = VertexMergerGroup.ResolutionRule.MeanValue;

  /**
   * An instance of a SLW set with thresholds established in the constructor.
   */
  private final StochasticLawsonsWalk walker;

  /**
   * Constructs an incremental TIN using numerical thresholds appropriate for
   * the default nominal point spacing of 1 unit.
   */
  public IncrementalTin() {

    thresholds = new Thresholds(1.0);
    geoOp = new GeometricOperations(thresholds);
    nominalPointSpacing = thresholds.getNominalPointSpacing();

    halfPlaneThreshold = thresholds.getHalfPlaneThreshold();
    halfPlaneThresholdNeg = -thresholds.getHalfPlaneThreshold();
    inCircleThreshold = thresholds.getInCircleThreshold();
    inCircleThresholdNeg = -thresholds.getInCircleThreshold();

    vertexTolerance = thresholds.getVertexTolerance();
    vertexTolerance2 = thresholds.getVertexTolerance2();

    walker = new StochasticLawsonsWalk(thresholds);

    edgePool = new EdgePool();
  }

  /**
   * Constructs an incremental TIN using numerical thresholds appropriate for
   * the specified nominal point spacing. This value is an estimated spacing
   * used for determining numerical thresholds for various proximity and
   * inclusion tests. For best results, it should be within one to two orders
   * of magnitude of the actual value for the samples. In practice, this value
   * is usually chosen to be close to the mean point spacing for a sample. But
   * for samples with varying density, a mean value from the set of smaller
   * point spacings may be used.
   * <p>
   * Lidar applications sometimes refer to the point-spacing concept as
   * "nominal pulse spacing", a term that reflects the origin of the data in a
   * laser-based measuring system.
   *
   * @param estimatedPointSpacing the estimated nominal distance between
   * points.
   */
  public IncrementalTin(final double estimatedPointSpacing) {
    this.nominalPointSpacing = estimatedPointSpacing;
    thresholds = new Thresholds(this.nominalPointSpacing);
    geoOp = new GeometricOperations(thresholds);

    halfPlaneThreshold = thresholds.getHalfPlaneThreshold();
    halfPlaneThresholdNeg = -thresholds.getHalfPlaneThreshold();
    inCircleThreshold = thresholds.getInCircleThreshold();
    inCircleThresholdNeg = -thresholds.getInCircleThreshold();

    vertexTolerance = thresholds.getVertexTolerance();
    vertexTolerance2 = thresholds.getVertexTolerance2();

    walker = new StochasticLawsonsWalk(thresholds);

    edgePool = new EdgePool();
  }

  /**
   * Insert a vertex into the collection of vertices managed by the TIN. If
   * the TIN is not yet bootstrapped, the vertex will be retained in a simple
   * list until enough vertices are received in order to bootstrap the TIN.
   *
   * @param v a valid vertex
   * @return true if the TIN is bootstrapped; otherwise false
   */
  @Override
  public boolean add(final Vertex v) {
    if (isLocked) {
      if (lockedDueToConstraints) {
        return this.addPostConstraints(v);
      }
      if (isDisposed) {
        throw new IllegalStateException(
          "Unable to add vertex after a call to dispose()");
      } else {
        throw new IllegalStateException(
          "Unable to add vertex, TIN is locked");
      }
    }
    nVerticesInserted++;
    if (isBootstrapped) {
      return addWithInsertOrAppend(v);
    } else {
      if (vertexList == null) {
        vertexList = new ArrayList<>();
        vertexList.add(v);
        return false;
      }
      vertexList.add(v);
      boolean status = bootstrap(vertexList);
      if (status) {
        isConformant = true;
        // the bootstrap process uses 3 vertices from
        // the vertex list but does not remove them from
        // the list.   The processVertexInsertion method has the ability
        // to ignore multiple insert actions for the same vertex.
        if (vertexList.size() > 3) {
          for (Vertex vertex : vertexList) {
            addWithInsertOrAppend(vertex);
          }
        }
        vertexList.clear();
        vertexList = null;
        return true;
      }
      return false;
    }
  }

  /**
   * Inserts a list of vertices into the collection of vertices managed by the
   * TIN. If the TIN is not yet bootstrapped, the vertices will be retained in
   * a simple list until enough vertices are received in order to bootstrap
   * the TIN.
   * <h1>Performance Consideration Related to List</h1>
   * <p>
   * In the bootstrap phase, three points are chosen at random from the vertex
   * list to create the initial triangle for insertion. The initialization
   * will make a small number of selection attempts and select the triangle
   * with the largest number. In the event that this process does not find
   * three points that are not a suitable choice (as when they are collinear
   * or nearly collinear), the process will be repeated until a valid initial
   * triangle is selected.
   * <p>
   * Thus, there is a small performance advantage in supplying the vertices
   * using a list that can be accessed efficiently in a random order (see the
   * discussion of the Java API for the List and java.util.RandomAccess
   * interfaces). Once the initial triangle is established, the list will be
   * traversed sequentially to build the TIN and random access considerations
   * will no longer apply.
   *
   * <h1>Performance Consideration Related to Location of Vertices</h1>
   *
   * The performance of the insertion process is sensitive to the
   * relative location of vertices. An input data set based on
   * <strong>purely random</strong> vertex positions represents one of the
   * worst-case input sets in terms of processing time.
   * <p>
   * Ordinarily, the most computationally expensive operation for inserting
   * a vertex into the Delaunay triangulation is locating the triangle
   * that contains its coordinates. But Tinfour implements logic to
   * expedite this search operation by taking advantage of a characteristic
   * that occurs in many data sets: the location of one vertex in a sequence
   * is usually close to the location of the vertex that preceded it.
   * By starting each search at the position in the triangulation where a vertex
   * was most recently inserted, the time-to-search can be reduced dramatically.
   * Unfortunately, in vertices generated by a random process, this assumption
   * of sequential proximity (i.e. "spatial autocorrelation") is not true.
   * <p>
   * To assist in the case of random or poorly correlated vertex geometries,
   * application can take advantage of the HilbertSort class which is supplied
   * as part of the Core Tinfour module. In the example shown below, the
   * use of the HilbertSort yields a <strong>factor of 100</strong>
   * improvement in the time to perform the .add() method.
   * <pre>
   *      int nVertices = 1_000_000;
   *      List&lt;Vertex&gt; vertices = new ArrayList&lt;&gt;();
   *      for (int i = 0; i &lt; nVertices; i++) {
   *        double x = Math.random() * 1000;
   *        double y = Math.random() * 1000;
   *        vertices.add(new Vertex(x, y, 0));
   *      }
   *
   *      HilbertSort hs = new HilbertSort();
   *      hs.sort(vertices);
   *      IIncrementalTin tin = new IncrementalTin();
   *      tin.add(vertices, null);
   * </pre>
   *
   *
   * @param list a valid list of vertices to be added to the TIN.
   * @param monitor an optional instance of a monitoring implementation; null
   * if not used
   * @return true if the TIN is bootstrapped; otherwise false
   */
  @Override
  public boolean add(final List<Vertex> list, IMonitorWithCancellation monitor) {
    if (isLocked && !lockedDueToConstraints) {
      if (isDisposed) {
        throw new IllegalStateException(
          "Unable to add vertex after a call to dispose()");
      } else {
        throw new IllegalStateException(
          "Unable to add vertex, TIN is locked");
      }
    }
    if (list == null || list.isEmpty()) {
      return false;
    }
    int nVertices = list.size();
    int iProgressThreshold = Integer.MAX_VALUE;
    int pProgressThreshold = 0;
    if (monitor != null) {
      monitor.reportProgress(0);
      int iPercent = monitor.getReportingIntervalInPercent();
      int iTemp = (int) (nVertices * (iPercent / 100.0) + 0.5);
      if (iTemp > 1) {
        if (iTemp < 10000) {
          iTemp = 10000;
        }
        iProgressThreshold = iTemp;
      }
    }

    nVerticesInserted += list.size();
    List<Vertex> aList = list;
    if (!isBootstrapped) {
      // the bootstrap is conducted using
      // the newly provided vertices as well as
      // any previously input objects.  if some vertices were
      // already added, the vertexList will be defined.
      if (vertexList != null) {
        vertexList.addAll(list);
        aList = vertexList;
      }
      boolean status = bootstrap(aList);
      if (!status) {
        // The bootstrap was unsuccessful.  We need to
        // maintain the vertices for future operations.
        // However, we cannot depend on the list that the
        // calling application passed in as being inmutable.
        // So we make a private copy.
        if (vertexList == null) {
          vertexList = new ArrayList<>();
        }
        vertexList.addAll(list);
        return false;
      }
      // if the bootstrap succeeded, just fall through
      // and process the remainder of the list.
      isConformant = true;
    }

    this.preAllocateEdges(aList.size());
    int nVertexAdded = 0;
    if (lockedDueToConstraints) {
      for (Vertex v : aList) {
        addPostConstraints(v);
        nVertexAdded++;
        pProgressThreshold++;
        if (pProgressThreshold == iProgressThreshold) {
          pProgressThreshold = 0;
          monitor.reportProgress((int) (0.1 + (100.0 * (nVertexAdded + 1)) / nVertices));
        }
      }
    } else {
      for (Vertex v : aList) {
        addWithInsertOrAppend(v);
        nVertexAdded++;
        pProgressThreshold++;
        if (pProgressThreshold == iProgressThreshold) {
          pProgressThreshold = 0;
          monitor.reportProgress((int) (0.1 + (100.0 * (nVertexAdded + 1)) / nVertices));
        }
      }
    }
    if (vertexList != null) {
      vertexList.clear();
      vertexList = null;
    }
    return true;
  }

  /**
   * Create the initial three-vertex mesh by selecting vertices from the input
   * list. Logic is provided to attempt to identify a initial triangle with a
   * non-trivial area (on the theory that this stipulation produces a more
   * robust initial mesh). In the event of an unsuccessful bootstrap attempt,
   * future attempts will be conducted as the calling application provides
   * additional vertices.
   *
   * @param list a valid list of input vertices.
   * @return if successful, true; otherwise, false.
   */
  private boolean bootstrap(final List<Vertex> list) {
    Vertex[] v = new BootstrapUtility(thresholds).bootstrap(list);
    if (v == null) {
      return false;
    }

    // Allocate edges for initial TIN
    QuadEdge e1 = edgePool.allocateEdge(v[0], v[1]);
    QuadEdge e2 = edgePool.allocateEdge(v[1], v[2]);
    QuadEdge e3 = edgePool.allocateEdge(v[2], v[0]);
    QuadEdge e4 = edgePool.allocateEdge(v[0], null);
    QuadEdge e5 = edgePool.allocateEdge(v[1], null);
    QuadEdge e6 = edgePool.allocateEdge(v[2], null);

    QuadEdge ie1 = e1.getDual();
    QuadEdge ie2 = e2.getDual();
    QuadEdge ie3 = e3.getDual();
    QuadEdge ie4 = e4.getDual();
    QuadEdge ie5 = e5.getDual();
    QuadEdge ie6 = e6.getDual();

    // establish linkages for initial TIN
    e1.setForward(e2);
    e2.setForward(e3);
    e3.setForward(e1);
    e4.setForward(ie5);
    e5.setForward(ie6);
    e6.setForward(ie4);

    ie1.setForward(e4);
    ie2.setForward(e5);
    ie3.setForward(e6);
    ie4.setForward(ie3);
    ie5.setForward(ie1);
    ie6.setForward(ie2);

    isBootstrapped = true;

    // The x,y bounds tests will be performed for vertices when they
    // are inserted using the processVertexInsertion method.  But since
    // these three are already part of the TIN, test for their bounds
    // explicitly.
    boundsMinX = v[0].x;
    boundsMaxX = boundsMinX;
    boundsMinY = v[0].y;
    boundsMaxY = boundsMinY;
    for (int i = 1; i < 3; i++) {
      if (v[i].x < boundsMinX) {
        boundsMinX = v[i].x;
      } else if (v[i].x > boundsMaxX) {
        boundsMaxX = v[i].x;
      }
      if (v[i].y < boundsMinY) {
        boundsMinY = v[i].y;
      } else if (v[i].y > boundsMaxY) {
        boundsMaxY = v[i].y;
      }
    }

    return true;
  }

  /**
   * Given an perimeter edge AB defined by vertices a and b, compute the
   * equivalent of the in-circle h factor indicating if the the vertex v is on
   * the inside or outside of the edge (and, so, the TIN). The perimeter edge
   * is oriented so that the interior is on the side of its dual. Thus if the
   * test vertex is in the local direction of the TIN interior, h will be
   * negative and if it is in the local direction of the TIN exterior, h will
   * be positive. For the case where the vertex lies on the ray of the
   * segment, e.g. h is zero, special logic is applied. If the point lies
   * within the segment, h is artificially set to a value of positive 1. In
   * the insertion in-circle logic below, a value of h>0 indicates that an
   * edge is non-delaunay and thus AB needs to be removed (flipped). If the
   * point lies outside the segment, h is artifically set to +1, which
   * triggers the insertion logic to leave the edge AB in place.
   *
   * @param a a valid vertex
   * @param b a valid vertex
   * @param v a valid vertex to be tested for a psuedo in-circle condition
   * with vertices a and b.
   * @return A negative value if the vertex is in the direction of the TIN
   * interior, a positive value if it is in the direction of the exterior or a
   * zero if it lies directly on the edge; zero is not returned.
   */
  private double inCircleWithGhosts(final Vertex a, final Vertex b, final Vertex v) {
    double h = (v.x - a.x) * (a.y - b.y) + (v.y - a.y) * (b.x - a.x);
    if (halfPlaneThresholdNeg < h && h < halfPlaneThreshold) {
      h = geoOp.halfPlane(a.x, a.y, b.x, b.y, v.x, v.y);
      if (h == 0) {
        double ax = v.getX() - a.getX();
        double ay = v.getY() - a.getY();
        double nx = b.getX() - a.getX();
        double ny = b.getY() - a.getY();
        double can = ax * nx + ay * ny;
        if (can < 0) {
          h = -1;
        } else if (ax * ax + ay * ay > nx * nx + ny * ny) {
          h = -1;
        } else {
          h = 1;
        }
      }
    }
    return h;
  }

  /**
   * Performs processing for the public add() methods by adding the vertex to
   * a fully bootstrapped mesh. The vertex will be either inserted into the
   * mesh or the mesh will be extended to include the vertex.
   *
   * @param v a valid vertex.
   * @return true if the vertex was added successfully; otherwise false
   * (usually in response to redundant vertex specifications).
   */
  private boolean addWithInsertOrAppend(final Vertex v) {
    final double x = v.x;
    final double y = v.y;

    int nReplacements = 0;
    if (x < boundsMinX) {
      boundsMinX = x;
    } else if (x > boundsMaxX) {
      boundsMaxX = x;
    }
    if (y < boundsMinY) {
      boundsMinY = y;
    } else if (y > boundsMaxY) {
      boundsMaxY = y;
    }

    if (searchEdge == null) {
      searchEdge = edgePool.getStartingEdge();
    }
    searchEdge = walker.findAnEdgeFromEnclosingTriangle(searchEdge, x, y);

    // the following is a debugging aid when trying to deal with vertex
    // insertion versus TIN extension.
    // boolean isVertexInside = (searchEdge.getForward().getB() != null);
    QuadEdge matchEdge
      = checkTriangleVerticesForMatch(searchEdge, x, y, vertexTolerance2);
    if (matchEdge != null) {
      mergeVertexOrIgnore(matchEdge, v);
      return false;
    }

    // The build buffer provides temporary tracking of edges that are
    // removed and replaced while building the TIN.  Because the
    // delete method of the EdgePool has to do a lot of bookkeeping,
    // we can gain speed by using the buffer.   The buffer is only large
    // enough to hold one edge. Were it larger, there would be times
    // when it would hold more than one edge. Tests reveal that the overhead
    // of maintaining an array rather than a single reference overwhelms
    // the potential saving. However, the times for the two approaches are quite
    // close and it is hard to remove the effect of measurement error.
    Vertex anchor = searchEdge.getA();

    QuadEdge buffer = null;
    QuadEdge c, n0, n1, n2;
    QuadEdge pStart = edgePool.allocateEdge(v, anchor);
    QuadEdge p = pStart;
    p.setForward(searchEdge);
    n1 = searchEdge.getForward();
    n2 = n1.getForward();
    n2.setForward(p.getDual());

    c = searchEdge;
    while (true) {
      n0 = c.getDual();
      n1 = n0.getForward();

      // check for the Delaunay in-circle criterion.  In the original
      // implementation, this was accomplished through a call to
      // a method in another class (GeometricOperations), but testing
      // revealed that we could gain nearly 10 percent throughput
      // by embedding the logic in this loop.
      // the three vertices of the neighboring triangle are, in order,
      //    n0.getA(), n1.getA(), n1.getB()
      double h;
      Vertex vA = n0.getA();
      Vertex vB = n1.getA();
      Vertex vC = n1.getB();
      if (vC == null) {
        h = inCircleWithGhosts(vA, vB, v);
      } else if (vA == null) {
        h = inCircleWithGhosts(vB, vC, v);
      } else if (vB == null) {
        h = inCircleWithGhosts(vC, vA, v);
      } else {
        nInCircle++;
        double a11 = vA.x - x;
        double a21 = vB.x - x;
        double a31 = vC.x - x;

        // column 2
        double a12 = vA.y - y;
        double a22 = vB.y - y;
        double a32 = vC.y - y;

        h = (a11 * a11 + a12 * a12) * (a21 * a32 - a31 * a22)
          + (a21 * a21 + a22 * a22) * (a31 * a12 - a11 * a32)
          + (a31 * a31 + a32 * a32) * (a11 * a22 - a21 * a12);
        if (inCircleThresholdNeg < h && h < inCircleThreshold) {
          nInCircleExtendedPrecision++;
          double h2 = h;
          h = geoOp.inCircleQuadPrecision(
            vA.x, vA.y,
            vB.x, vB.y,
            vC.x, vC.y,
            x, y);
          if (h == 0) {
            if (h2 != 0) {
              nInCircleExtendedPrecisionConflicts++;
            }
          } else if (h * h2 <= 0) {
            nInCircleExtendedPrecisionConflicts++;
          }
        }
      }

      if (h >= 0) {
        n2 = n1.getForward();
        n2.setForward(c.getForward());
        p.setForward(n1);
        if (buffer == null) {
          // we need to get the base reference in order to ensure
          // that any ghost edges we create will start with a
          // non-null vertex and end with a null.
          c = c.getBaseReference();
          c.clear();
          buffer = c;
        } else {
          edgePool.deallocateEdge(c);
        }

        c = n1;
        nReplacements++;
      } else {
        // check for completion
        if (c.getB() == anchor) {
          pStart.getDual().setForward(p);
          searchEdge = pStart;
          // TO DO: is buffer ever not null?
          //        i don't think so because it could only
          //        happen in a case where an insertion decreased
          //        the number of edges. so the test for a null buffer
          //        in the following code is probably unnecessary
          //        and we could just deallocate the edge without a test.
          if (buffer != null) {
            edgePool.deallocateEdge(buffer);
          }

          nEdgesReplacedDuringBuild += nReplacements;
          if (nReplacements > maxEdgesReplacedDuringBuild) {
            maxEdgesReplacedDuringBuild = nReplacements;
          }

          break;
        }

        n1 = c.getForward();
        QuadEdge e;
        if (buffer == null) {
          e = edgePool.allocateEdge(v, c.getB());
        } else {
          buffer.setVertices(v, c.getB());
          e = buffer;
          buffer = null;
        }
        e.setForward(n1);
        e.getDual().setForward(p);
        c.setForward(e.getDual());
        p = e;
        c = n1;
      }
    }
    return true;
  }

  /**
   * Performs processing for the public add() methods by adding the vertex to
   * a fully bootstrapped mesh that includes constraints.
   * The vertex will be either inserted into the
   * mesh or the mesh will be extended to include the vertex.
   *
   * @param v a valid vertex.
   * @return true if the vertex was added successfully; otherwise false
   * (usually in response to redundant vertex specifications).
   */
  private boolean addPostConstraints(final Vertex v) {
    final double x = v.x;
    final double y = v.y;

    if (x < boundsMinX) {
      boundsMinX = x;
    } else if (x > boundsMaxX) {
      boundsMaxX = x;
    }
    if (y < boundsMinY) {
      boundsMinY = y;
    } else if (y > boundsMaxY) {
      boundsMaxY = y;
    }

    if (searchEdge == null) {
      searchEdge = edgePool.getStartingEdge();
    }
    searchEdge = walker.findAnEdgeFromEnclosingTriangle(searchEdge, x, y);
    IncrementalTinNavigator navigator = new IncrementalTinNavigator(this);
    NearestEdgeResult eResult = navigator.getNearestEdge(searchEdge, x, y);
    searchEdge = (QuadEdge) eResult.getEdge();

    // the following is a debugging aid when trying to deal with vertex
    // insertion versus TIN extension.
    // boolean isVertexInside = (searchEdge.getForward().getB() != null);
    QuadEdge matchEdge
      = checkTriangleVerticesForMatch(searchEdge, x, y, vertexTolerance2);
    if (matchEdge != null) {
      mergeVertexOrIgnore(matchEdge, v);
      return false;
    }

    boolean isOnEdge = eResult.getDistanceToEdge() < 4 * thresholds.getVertexTolerance();
    return insertAction(searchEdge, v, eResult.isInterior(), isOnEdge);
  }

  private boolean insertAction(final QuadEdge insertEdge, final Vertex v, boolean isInterior, boolean isOnEdge) {
    final double x = v.x;
    final double y = v.y;

    searchEdge = insertEdge;

    int nReplacements = 0;
    boolean vertexIsInConstraintRegion = false;
    int vertexConstraintIndex = -1;
    if (this.maxLengthOfQueueInFloodFill > 0) {
      if (isInterior && searchEdge.isConstraintRegionMember()) {
        vertexIsInConstraintRegion = true;
        IConstraint con = this.getRegionConstraint(searchEdge);
        if (con != null) {
          vertexConstraintIndex = con.getConstraintIndex();
        }
      }
    }
    List<QuadEdge> conEdges = new ArrayList<>();
    Vertex splitConstraintEnd = null;
    int splitConstraintIndex = -1;
    boolean splitConstraintIsBorder = false;
    boolean splitConstraintIsLine = false;
    boolean splitConstraintIsRegionInterior = false;
    IConstraint splitConstraintLeft = null;
    IConstraint splitConstraintRight = null;
    IConstraint splitConstraintLine = null;
    boolean splitConstraintFlag = searchEdge.isConstrained() && isOnEdge;
    if (splitConstraintFlag) {
      splitConstraintEnd = searchEdge.getB();
      if (searchEdge.isConstraintRegionBorder()) {
        splitConstraintIsBorder = true;
        splitConstraintLeft = getBorderConstraint(searchEdge);
        splitConstraintRight = getBorderConstraint(searchEdge.getDual());
        splitConstraintIndex = searchEdge.getConstraintBorderIndex();
      } else {
        // it must be a line constraint.
        splitConstraintIndex = searchEdge.getConstraintLineIndex();
      }
      // it is possible for a constraint to be BOTH a border constraint
      // and a line constraint. So we need to perform an independent access.
      splitConstraintIsLine = searchEdge.isConstraintLineMember();
      if (splitConstraintIsLine) {
        splitConstraintLine = getLinearConstraint(searchEdge);
      }
    }

    // region-interior edges are usually not constrained, unless
    // they are also a line feature.
    splitConstraintIsRegionInterior = searchEdge.isConstraintRegionInterior();
    if (splitConstraintIsRegionInterior && splitConstraintIndex == -1) {
      splitConstraintIndex = searchEdge.getConstraintRegionInteriorIndex();
    }

    // The build buffer provides temporary tracking of edges that are
    // removed and replaced while building the TIN.  Because the
    // delete method of the EdgePool has to do a lot of bookkeeping,
    // we can gain speed by using the buffer.   The buffer is only large
    // enough to hold one edge. Were it larger, there would be times
    // when it would hold more than one edge. Tests reveal that the overhead
    // of maintaining an array rather than a single reference overwhelms
    // the potential saving. However, the times for the two approaches are quite
    // close and it is hard to remove the effect of measurement error.
    Vertex anchor = searchEdge.getA();

    QuadEdge buffer = null;
    QuadEdge c, n0, n1, n2;
    QuadEdge pStart = edgePool.allocateEdge(v, anchor);
    if (splitConstraintFlag) {
      if (splitConstraintIsBorder) {
        // The edge pStart is the opposite direction as the original
        // split constraint edge.  So we need to apply the bordering
        // constraints in the reversed sides from how they were stored
        // in the original.
        pStart.setConstraintRegionBorderFlag();
        if (splitConstraintRight != null) {
          pStart.setConstraintBorderIndex(splitConstraintRight.getConstraintIndex());
        }
        if (splitConstraintLeft != null) {
          pStart.getDual().setConstraintBorderIndex(splitConstraintLeft.getConstraintIndex());
        }
      }
      if (splitConstraintIsLine) {
        pStart.setConstraintLineIndex(splitConstraintLine.getConstraintIndex());
        edgePool.addLinearConstraintToMap(pStart, splitConstraintLine);
      }
    }
    QuadEdge p = pStart;
    p.setForward(searchEdge);
    n1 = searchEdge.getForward();
    n2 = n1.getForward();
    n2.setForward(p.getDual());
    c = searchEdge;
    searchEdge = pStart;
    if (splitConstraintFlag) {
      // special case.  The insertion vertex lies on a constrained edge.
      // ordinarily, a constrained edge is not removed and the
      // Delaunay-edge test below applies logic to ensure that the
      // edge is preserved.  But in this case, the initial edge must
      // be removed and replaced by a pair of split edges.
      // So the Delaunay-edge test would not work properly.  Instead,
      // we handle the removal condition before beginning the ordinary loop.
      n0 = c.getDual();
      n1 = n0.getForward();
      n2 = n1.getForward();
      n2.setForward(c.getForward());
      p.setForward(n1);
      edgePool.deallocateEdge(c);
      c = n1;
    }
    while (true) {
      n0 = c.getDual();
      n1 = n0.getForward();

      // check for the Delaunay in-circle criterion.  In the original
      // implementation, this was accomplished through a call to
      // a method in another class (GeometricOperations), but testing
      // revealed that we could gain nearly 10 percent throughput
      // by embedding the logic in this loop.
      // the three vertices of the neighboring triangle are, in order,
      //    n0.getA(), n1.getA(), n1.getB()
      double h;
      Vertex vA = n0.getA();
      Vertex vB = n1.getA();
      Vertex vC = n1.getB();
      if (vC == null) {
        h = inCircleWithGhosts(vA, vB, v);
      } else if (vA == null) {
        h = inCircleWithGhosts(vB, vC, v);
      } else if (vB == null) {
        h = inCircleWithGhosts(vC, vA, v);
      } else {
        nInCircle++;
        double a11 = vA.x - x;
        double a21 = vB.x - x;
        double a31 = vC.x - x;

        // column 2
        double a12 = vA.y - y;
        double a22 = vB.y - y;
        double a32 = vC.y - y;

        h = (a11 * a11 + a12 * a12) * (a21 * a32 - a31 * a22)
          + (a21 * a21 + a22 * a22) * (a31 * a12 - a11 * a32)
          + (a31 * a31 + a32 * a32) * (a11 * a22 - a21 * a12);
        if (inCircleThresholdNeg < h && h < inCircleThreshold) {
          nInCircleExtendedPrecision++;
          double h2 = h;
          h = geoOp.inCircleQuadPrecision(
            vA.x, vA.y,
            vB.x, vB.y,
            vC.x, vC.y,
            x, y);
          if (h == 0) {
            if (h2 != 0) {
              nInCircleExtendedPrecisionConflicts++;
            }
          } else if (h * h2 <= 0) {
            nInCircleExtendedPrecisionConflicts++;
          }
        }
      }

      // The value of h tells where the vertex to be added
      // lies relative to the circumcircle
      //       h<0, outside
      //       h>0, inside
      //       h = 0, on the circumcircle
      boolean edgeViolatesDelaunay = h >= 0;
      if (edgeViolatesDelaunay && c.isConstrained()) {
        edgeViolatesDelaunay = false;
      }
      if (edgeViolatesDelaunay) {
        n2 = n1.getForward();
        n2.setForward(c.getForward());
        p.setForward(n1);

        if (buffer == null) {
          // we need to get the base reference in order to ensure
          // that any ghost edges we create will start with a
          // non-null vertex and end with a null.
          c = c.getBaseReference();
          c.clear();
          buffer = c;
        } else {
          edgePool.deallocateEdge(c);
        }

        c = n1;
        nReplacements++;
      } else {
        // check for completion
        if (c.isConstrained()) {
          conEdges.add(c);
        }
        if (c.getB() == anchor) {
          pStart.getDual().setForward(p);
          searchEdge = pStart;
          // TO DO: is buffer ever not null?
          //        i don't think so because it could only
          //        happen in a case where an insertion decreased
          //        the number of edges. so the following code
          //        is probably unnecessary
          if (buffer != null) {
            edgePool.deallocateEdge(buffer);
          }

          nEdgesReplacedDuringBuild += nReplacements;
          if (nReplacements > maxEdgesReplacedDuringBuild) {
            maxEdgesReplacedDuringBuild = nReplacements;
          }

          break;
        }

        n1 = c.getForward();
        QuadEdge e;
        Vertex B = c.getB();
        if (buffer == null) {
          e = edgePool.allocateEdge(v, B);
        } else {
          buffer.setVertices(v, B);
          e = buffer;
          buffer = null;
        }
        if (splitConstraintFlag && B == splitConstraintEnd) {
          conEdges.add(e);
          // recall that edges can be part of a regional constraint
          // (a border or an interior) or a line constraint
          // or BOTH.
          if (splitConstraintIsBorder) {
            // This edge is the same direction as the original
            // split constraint edge.  So we need to apply the bordering
            // constraints as they were stored in the original. This approach
            // is just the opposite of the above code for pStart.
            e.setConstraintRegionBorderFlag();
            if (splitConstraintLeft != null) {
              e.setConstraintBorderIndex(splitConstraintLeft.getConstraintIndex());
            }
            if (splitConstraintRight != null) {
              e.getDual().setConstraintBorderIndex(splitConstraintRight.getConstraintIndex());
            }
          } else if (splitConstraintIsRegionInterior) {
            e.setConstraintRegionInteriorIndex(splitConstraintIndex);
          }
          if (splitConstraintIsLine) {
            e.setConstraintLineIndex(splitConstraintLine.getConstraintIndex());
            edgePool.addLinearConstraintToMap(e, splitConstraintLine);
          }
        }
        e.setForward(n1);
        e.getDual().setForward(p);
        c.setForward(e.getDual());
        p = e;
        c = n1;
      }
    }

    if (pStart.isConstrained()) {
      if (!conEdges.contains(pStart)) {
        conEdges.add(pStart);
      }
    }
    if (isConformant) {
      for (QuadEdge e : conEdges) {
        restoreConformity(e, 1);
        restoreConformity(e.getForward(), 1);
        restoreConformity(e.getReverse(), 1);
        restoreConformity(e.getDual().getForward(), 1);
        restoreConformity(e.getDual().getReverse(), 1);
      }
    }

    // This logic is similar to the logic in sweepForConstraintAssignments()
    // except that it does not need to look at the forward references
    // to the edges in the pinwheel operation.  They would either be undisturbed
    // or would have been updated by restoreConformity() above.
    if (vertexIsInConstraintRegion) {
      int constraintIndex = vertexConstraintIndex;
      for (IQuadEdge e : searchEdge.pinwheel()) {
        if (e.isConstraintRegionBorder()) {
          IConstraint con = getBorderConstraint(e);
          constraintIndex = con == null ? -1 : con.getConstraintIndex();
        }
        if (constraintIndex >= 0 && !e.isConstrained() && !e.isConstraintRegionMember()) {
          e.setConstraintRegionInteriorIndex(constraintIndex);
        }
      }
    }
    return true;
  }

  /**
   * Tests the vertices of the triangle that includes the reference edge to
   * see if any of them are an exact match for the specified coordinates.
   * Typically, this method is employed after a search has obtained a
   * neighboring edge for the coordinates. If one of the vertices is an exact
   * match, within tolerance, for the specified coordinates, this method will
   * return the edge that starts with the vertex.
   *
   * @param x the x coordinate of interest
   * @param y the y coordinate of interest
   * @param baseEdge an edge from the triangle containing (x,y)
   * @param distanceTolerance2 the square of a tolerance specification for
   * accepting a vertex as a match for the coordinates
   * @return true if a match is found; otherwise, false
   */
  private QuadEdge checkTriangleVerticesForMatch(
    final QuadEdge baseEdge,
    final double x,
    final double y,
    final double distanceTolerance2) {
    QuadEdge sEdge = baseEdge;
    if (sEdge.getA().getDistanceSq(x, y) < distanceTolerance2) {
      return sEdge;
    } else if (sEdge.getB().getDistanceSq(x, y) < distanceTolerance2) {
      return sEdge.getDual();
    } else {
      Vertex v2 = sEdge.getForward().getB();
      if (v2 != null && v2.getDistanceSq(x, y) < distanceTolerance2) {
        return sEdge.getReverse();
      }
    }
    return null;
  }

  /**
   * Tests the vertices of the triangle that includes the reference edge to
   * see if any of them are an exact (instance) match for the specified
   * vertex. If so, returns the QuadEdge that starts with the vertex. If the
   * vertex is a member of a VertexMergerGroup, the edge that starts with the
   * containing group is returned.
   *
   * @param v the vertex to test for match
   * @param sEdge an edge from the triangle containing the vertex, may be
   * adjusted by the search.
   * @return true if a match is found; otherwise, false
   */
  private QuadEdge checkTriangleVerticesForMatchingReference(
    final QuadEdge sEdge, final Vertex v) {
    Vertex a = sEdge.getA();
    Vertex b = sEdge.getB();
    Vertex c = sEdge.getForward().getB();

    // first try a direct comparison
    if (a == v) {
      return sEdge;
    } else if (b == v) {
      return sEdge.getDual();
    } else if (c == v) {
      return sEdge.getReverse();
    }

    if (a instanceof VertexMergerGroup && ((VertexMergerGroup) a).contains(v)) {
      return sEdge;
    } else if (b instanceof VertexMergerGroup && ((VertexMergerGroup) b).contains(v)) {
      return sEdge.getDual();
    } else if (c instanceof VertexMergerGroup && ((VertexMergerGroup) c).contains(v)) {
      return sEdge.getReverse();
    }

    return null;
  }

  /**
   * Allocates a number of vertices roughly sufficient to represent a TIN
   * containing the specified number of vertices. This method serves as a
   * diagnostic tool, allowing a test-application to separate the portion of
   * processing time consumed by Java object construction from that spent
   * processing the vertex data.
   *
   * @param nVertices the number of vertices expected to be added to the TIN.
   */
  @Override
  public void preAllocateEdges(final int nVertices) {
    edgePool.preAllocateEdges(nVertices * 3);
  }

  /**
   * Gets the bounds of the TIN. If the TIN is not initialized (bootstrapped),
   * this method returns a null.
   *
   * @return if available, a valid rectangle giving the bounds of the TIN;
   * otherwise, a null
   */
  @Override
  public Rectangle2D getBounds() {
    if (Double.isInfinite(boundsMinX)) {
      return null;
    }
    return new Rectangle2D.Double(
      boundsMinX,
      boundsMinY,
      boundsMaxX - boundsMinX,
      boundsMaxY - boundsMinY);
  }

  /**
   * Given a vertex known to have coordinates very close or identical to a
   * previously inserted vertex, perform a merge. The first time a merge is
   * performed, the previously existing vertex is replaced with a
   * VertexMergerGroup object and the new vertex is added to the group.
   * <p>
   * This method also checks to see if the newly inserted vertex is the same
   * object as one previously inserted. In such a case, it is ignored.
   * Although this situation could happen due to a poorly implemented
   * application, the most common case is when the insertion was conducted
   * using a list of vertices rather than individual insertions. The bootstrap
   * logic creates an initial mesh from three randomly chosen vertices. When
   * the list is processed, these vertices will eventually be passed to the
   * processVertexInsertion routine. They will be identified as merge
   * candidates and ignored. For large input lists, this strategy is more
   * efficient than attempting to modify the input list.
   *
   * @param edge an edge selected so that the matching, previously inserted
   * vertex is assigned to vertex A.
   * @param v the newly inserted, matching vertex.
   */
  private void mergeVertexOrIgnore(final QuadEdge edge, final Vertex v) {
    Vertex a = edge.getA();
    if (a == v) {
      // this vertex was already inserted.  usually this is
      // because the vertex was used in the bootstrap process
      // but it could happen if the list gave the same vertex more
      // than once.
      return;
    }
    VertexMergerGroup group;
    if (a instanceof VertexMergerGroup) {
      group = (VertexMergerGroup) a;
    } else {
      // Replace the vertex that already exists in the TIN
      // with a VertexMergerGroup.
      group = new VertexMergerGroup(edge.getA());
      group.setResolutionRule(vertexMergeRule);
      coincidenceList.add(group);
      // build a list of edges that contain the target vertex.
      // for each of these, replace the previously existing
      // vertex (a) with the new group.
      QuadEdge start = edge;
      QuadEdge e = edge;

      ArrayList<QuadEdge> eList = new ArrayList<>();
      do {
        eList.add(e);
        e = e.getReverse();
        e = e.getDual();
      } while (e != start);

      for (QuadEdge qe : eList) {
        qe.setA(group);
      }
    }
    group.addVertex(v);
  }

  /**
   * Provides a diagnostic print out of the edges comprising the TIN.
   *
   * @param ps A valid print stream.
   */
  @Override
  public void printEdges(final PrintStream ps) {
    List<IQuadEdge> list = edgePool.getEdges();
    for (IQuadEdge e : list) {
      ps.println(e.toString());
      ps.println(e.getDual().toString());
    }

  }

  /**
   * Set the mark bit for an edge to 1.
   *
   * @param map an array at least as large as the largest edge index divided
   * by 32
   * @param edge a valid edge
   */
  private void setMarkBit(BitSet bitset, final IQuadEdge edge) {
    int index = (edge.getIndex() * N_SIDES) | edge.getSide();
    bitset.set(index);
  }

  /**
   * Gets the edge mark bit.
   *
   * @param map an array at least as large as the largest edge index divided
   * by 32
   * @param edge a valid edge
   * @return if the edge is marked, a non-zero value; otherwise, a zero.
   */
  private boolean getMarkBit(BitSet bitset, final IQuadEdge edge) {
    int index = (edge.getIndex() * N_SIDES) | edge.getSide();
    return bitset.get(index);
  }

  /**
   * Performs a survey of the TIN to gather statistics about the triangle
   * formed during its construction.
   *
   * @return A valid instance of the TriangleCount class.
   */
  @Override
  public TriangleCount countTriangles() {
    return new TriangleCount(this);
  }

  /**
   * Gets a list of edges currently defining the perimeter of the TIN. The
   * list may be empty if the TIN is not initialized (bootstrapped).
   * <p>
   * <strong>Warning:</strong> For efficiency purposes, the edges return by
   * this routine are the same objects as those currently being used in the
   * instance. Any modification of the edge objects will damage the TIN.
   * Therefore, applications must not modify the edges returned by this
   * method.
   *
   * @return a valid, potentially empty list.
   */
  @Override
  public List<IQuadEdge> getPerimeter() {
    List<IQuadEdge> pList = new ArrayList<>();
    QuadEdge g = edgePool.getStartingGhostEdge();
    if (isBootstrapped && g != null) {
      QuadEdge s0 = g.getReverse();
      QuadEdge s = s0;
      do {
        pList.add(s.getDual());
        s = s.getForward();
        s = s.getForward();
        s = s.getDual();
        s = s.getReverse();
      } while (s != s0);
    }
    return pList;
  }

  /**
   * Print statistics and diagnostic information collected during the TIN
   * construction process. This information will be removed and reset by a
   * call to the clear() method.
   *
   * @param ps A valid instance of a PrintStream to receive the output.
   */
  @Override
  public void printDiagnostics(final PrintStream ps) {
    if (!isBootstrapped) {
      ps.println("Insufficient information to create a TIN");
      return;
    }

    List<IQuadEdge> perimeter = getPerimeter();

    TriangleCount trigCount = this.countTriangles();

    int nCoincident = 0;
    for (VertexMergerGroup c : coincidenceList) {
      nCoincident += c.getSize();
    }

    int nOrdinary = 0;
    int nGhost = 0;
    int nConstrained = 0;
    double sumLength = 0;
    Iterator<IQuadEdge> iEdge = edgePool.iterator();
    while (iEdge.hasNext()) {
      IQuadEdge e = iEdge.next();
      if (e.getB() == null) {
        nGhost++;
      } else {
        nOrdinary++;
        sumLength += e.getLength();
        if (e.isConstrained()) {
          nConstrained++;
        }
      }
    }
    double avgPointSpacing = 0;
    if (nOrdinary > 0) {
      avgPointSpacing = sumLength / nOrdinary;
    }
    ps.format("Descriptive data%n");
    ps.format("Number Vertices Inserted:     %8d%n", nVerticesInserted);
    ps.format("Coincident Vertex Spacing:    %8f%n", vertexTolerance);
    ps.format("   Sets:                      %8d%n", coincidenceList.size());
    ps.format("   Total Count:               %8d%n", nCoincident);
    ps.format("Number Ordinary Edges:        %8d%n", nOrdinary);
    ps.format("Number Edges On Perimeter:    %8d%n", perimeter.size());
    ps.format("Number Ghost Edges:           %8d%n", nGhost);
    ps.format("Number Constrained Edges:     %8d%n", nConstrained);
    ps.format("Number Edge Replacements:     %8d    (avg: %3.1f)%n",
      nEdgesReplacedDuringBuild,
      (double) nEdgesReplacedDuringBuild / (double) (nVerticesInserted - nCoincident));
    ps.format("Max Edge Replaced by add op:  %8d%n", maxEdgesReplacedDuringBuild);
    ps.format("Average Point Spacing:        %11.2f%n", avgPointSpacing);
    ps.format("Application's Nominal Spacing:%11.2f%n", nominalPointSpacing);
    ps.format("Number Triangles:             %8d%n", trigCount.getCount());
    ps.format("Average area of triangles:    %12.3f%n", trigCount.getAreaMean());
    ps.format("Samp. std dev for area:       %12.3f%n", trigCount.getAreaStandardDeviation());
    if (trigCount.getAreaMin() < 1) {
      ps.format("Minimum area:                        %f%n", trigCount.getAreaMin());
    } else {
      ps.format("Minimum area:                 %12.3f%n", trigCount.getAreaMin());
    }
    ps.format("Maximum area:                 %12.3f%n", trigCount.getAreaMax());
    ps.format("Total area:                   %10.1f%n", trigCount.getAreaSum());

    ps.format("%nConstruction statistics%n");
    walker.printDiagnostics(ps);

    ps.format("InCircle calculations:        %8d%n", nInCircle);
    ps.format("   extended:                  %8d%n", nInCircleExtendedPrecision);
    ps.format("   conflicts:                 %8d%n", nInCircleExtendedPrecisionConflicts);

    ps.format("%nEdge resource diagnostics%n");
    edgePool.printDiagnostics(ps);
    ps.format("%n");
    ps.format("Number of constraints:        %8d%n", constraintList.size());
    ps.format("Max recursion during restore: %8d%n", maxDepthOfRecursionInRestore);
    ps.format("Number of synthetic vertices: %8d%n", nSyntheticVertices);
    ps.format("Max queue size in flood fill: %8d%n", this.maxLengthOfQueueInFloodFill);
  }

  /**
   * Gets a list of edges currently allocated by an instance. The list may be
   * empty if the TIN is not initialized (bootstrapped).
   * <p>
   * <strong>Warning:</strong> For efficiency purposes, the edges return by
   * this routine are the same objects as those currently being used in the
   * instance. Any modification of the edge objects will damage the TIN.
   * Therefore, applications must not modify the edges returned by this
   * method.
   *
   * @return a valid, potentially empty list.
   */
  @Override
  public List<IQuadEdge> getEdges() {
    if (!isBootstrapped) {
      return new ArrayList<>();
    }
    return edgePool.getEdges();
  }

  @Override
  public Iterator<IQuadEdge> getEdgeIterator() {
    return edgePool.iterator();
  }

  @Override
  public Iterable<IQuadEdge> edges() {
    return new Iterable<IQuadEdge>() {
      @Override
      public Iterator<IQuadEdge> iterator() {
        return edgePool.getIterator(false);
      }
    };
  }

  @Override
  public int getMaximumEdgeAllocationIndex() {
    return edgePool.getMaximumAllocationIndex();
  }

  /**
   * Gets the nominal point spacing used to determine numerical thresholds for
   * various proximity and inclusion tests. For best results, it should be
   * within one to two orders of magnitude of the actual value for the
   * samples. In practice, this value is usually chosen to be close to the
   * mean point spacing for a sample. But for samples with varying density, a
   * mean value from the set of smaller point spacings may be used.
   * <p>
   * Lidar applications sometimes refer to the point-spacing concept as
   * "nominal pulse spacing", a term that reflects the origin of the data in a
   * laser-based measuring system.
   *
   * @return a positive floating-point value greater than zero.
   */
  @Override
  public double getNominalPointSpacing() {
    return nominalPointSpacing;
  }

  @Override
  public Thresholds getThresholds() {
    return thresholds;
  }

  @Override
  /**
   * Nullifies all internal data and references, preparing the instance for
   * garbage collection. Because of the complex relationships between objects
   * in a TIN, Java garbage collection may require an above average number of
   * passes to clean up memory when an instance of this class goes
   * out-of-scope. The dispose() method can be used to expedite garbage
   * collection. Do not confuse the dispose() method with the clear() method.
   * The clear() method prepares a TIN instance for reuse. The dispose()
   * method prepares a TIN instance for garbage collection. Once the dispose()
   * method is called on a TIN, it cannot be reused.
   */
  public void dispose() {
    if (!isDisposed) {
      isLocked = true;
      lockedDueToConstraints = false;
      isDisposed = true;
      edgePool.dispose();
      searchEdge = null;
      if (vertexList != null) {
        vertexList.clear();
        vertexList = null;
      }
      if (coincidenceList != null) {
        coincidenceList.clear();
      }
    }
  }

  @Override
  /**
   * Clears all internal state data of the TIN, preparing any allocated
   * resources for re-use. When processing multiple sets of input data the
   * clear() method has an advantage in that it can be used to reduce the
   * overhead related to multiple edge object implementation.
   */
  public void clear() {
    if (isDisposed) {
      return;
    }
    isLocked = false;
    lockedDueToConstraints = false;
    isBootstrapped = false;
    isConformant = false;
    edgePool.clear();
    searchEdge = null;
    if (vertexList != null) {
      vertexList.clear();
    }
    coincidenceList.clear();
    walker.reset();
    constraintList.clear();
    nSyntheticVertices = 0;
    maxDepthOfRecursionInRestore = 0;
  }

  /**
   * Indicates whether the instance contains sufficient information to
   * represent a TIN. Bootstrapping requires the input of at least three
   * distinct, non-collinear vertices. If the TIN is not bootstrapped methods
   * that access its content may return empty or null results.
   *
   * @return true if the TIN is successfully initialized; otherwise, false.
   */
  @Override
  public boolean isBootstrapped() {
    return isBootstrapped;
  }

  /**
   * Set the search edge after a removal is completed. The logic for insertion
   * requires that the search edge cannot be a ghost edge, but the logic for
   * removal sometimes produces this result. Ensure that the search is set
   * with an interior-side edge.
   *
   * @param e the search edge identified by the removal process.
   */
  private void setSearchEdgeAfterRemoval(final QuadEdge e) {
    QuadEdge b = e.getBaseReference();
    if (b.getB() == null) {
      b = b.getReverse();
    }
    searchEdge = b;
  }

  /**
   * Removes the specified vertex from the TIN. If the vertex is part of a
   * merged-group, it is removed from the group by the structure of the TIN is
   * unchanged.
   * <p>
   * At this time, this method does not handle the case where all vertices are
   * removed from the TIN.
   *
   * @param vRemove the vertex to be removed
   * @return true if the vertex was found in the TIN and removed.
   */
  @Override
  public boolean remove(final Vertex vRemove) {
    if (isLocked) {
      if (isDisposed) {
        throw new IllegalStateException(
          "Unable to remove vertex after a call to dispose()");
      } else if (lockedDueToConstraints) {
        throw new IllegalStateException(
          "Unable to remove vertices because TIN includes constraints");
      } else {
        throw new IllegalStateException(
          "Unable to remove vertex, TIN is locked");
      }
    }
    if (vRemove == null) {
      return false;
    }
    if (!isBootstrapped) {
      if (vertexList != null) {
        return vertexList.remove(vRemove);
      }
      return false;
    }

    final double x = vRemove.x;
    final double y = vRemove.y;

    if (searchEdge == null) {
      searchEdge = edgePool.getStartingEdge();
    }
    searchEdge = walker.findAnEdgeFromEnclosingTriangle(searchEdge, x, y);

    QuadEdge matchEdge
      = checkTriangleVerticesForMatchingReference(searchEdge, vRemove);

    if (matchEdge == null) {
      return false;
    }

    // target vertex is now located at matchEdge.a
    // perform special handling for a merger group
    final Vertex matchA = matchEdge.getA();
    if (matchA instanceof VertexMergerGroup && vRemove != matchA) {
      // when vRemove==the A vertex of the matched edge, we have the special
      // case where the calling application is trying to remove the
      // whole group and the logic will just fall through and
      // perform a normal removal.  When they are not equal,
      // we perform a removal on the group's internal list and
      // only remove the group from the TIN if it is empty.
      VertexMergerGroup group = (VertexMergerGroup) matchA;
      if (!group.removeVertex(vRemove)) {
        return false;
      }
      if (group.getSize() > 0) {
        return true;
      }
      // if the group is empty, it must now be removed from the TIN
      // just like any other vertex.
    }

    // because we are going to delete a point, the state data in
    // the matchedEdge will become obsolete.
    QuadEdge n0 = matchEdge;
    searchEdge = null;

    // initialize edges needed for removal
    QuadEdge n1, n2, n3;

    // step 1: Cavitation
    //         remove vertex and create a polygonal cavity
    //         eliminating all connecting edges
    int initialSize = edgePool.size();
    n1 = n0.getForward();
    while (true) {
      //nRemoved++;
      n2 = n1.getForward();
      n3 = n2.getDual().getForward();
      //n2 is to be deleted.  set the forward edge
      //of n2 to point to n3.
      n1.setForward(n3);
      n1 = n3;
      if (n2 == n0.getDual()) {
        //dispose of edge n2 and break
        edgePool.deallocateEdge(n2);
        break;
      } else {
        edgePool.deallocateEdge(n2);
      }
    }
    n0 = n1;

    if (initialSize - edgePool.size() == 3) {
      // Three edges deleted, which indicates that
      // the removal of the vertex resulted in a single triangle
      // that is already Delaunay.  The cavitation process should
      // have reset the links.  So the removal operation is done.
      setSearchEdgeAfterRemoval(n0);
      return true;
    }

    // Step 2 -- Ear Creation
    //           Create a set of Devillers Ears around
    //           the polygonal cavity.
    int nEar = 0;
    n1 = n0.getForward();
    QuadEdge pStart = n0;
    DevillersEar firstEar = new DevillersEar(nEar, null, n1, n0);
    DevillersEar priorEar = firstEar;
    DevillersEar nextEar;
    firstEar.computeScore(geoOp, vRemove);

    nEar = 1;
    do {
      n0 = n1;
      n1 = n1.getForward();
      DevillersEar ear = new DevillersEar(nEar, priorEar, n1, n0); // NOPMD
      ear.computeScore(geoOp, vRemove);
      priorEar = ear;
      nEar++;
    } while (n1 != pStart);
    priorEar.next = firstEar;
    firstEar.prior = priorEar;

    // Step 3: Ear Closing
    // loop through the set of ears, finding the one
    // with the highest score.  The high score will ensure that
    // the resulting triangle will be Delaunay.
    // Create an edge from the high-scoring ear and
    // link it into the TIN closing one piece of the cavity.
    // Remove the ear from the collection linking its predecessor
    // and successor ears and set their newgeometry and score.
    // Repeat until only 3 ears remain.
    // Then reset the search edge based on the new TIN topology.
    //
    // I do not believe that Devillers' original paper
    // adequately covered the case where the removal vertex is
    // on the permimeter. If the deletion point was
    // on the perimeter, it is possible that the process reduced the ears
    // to the exterior edges of the network.
    //   When that happens we will be left with ears that generate
    // two kinds of triangles: degenerates and ghosts.  We do not
    // select the ears that will produce degenerate triangles.
    // We add logic to assign the "best score" to the ear that
    // has v0 as a null.  This will ensure that the newly constructed
    // edge, which starts with v2 and ends with v0, will end on a
    // null vertex, which is consistent with our special rules for
    // the TIN exterior region.
    //    With this approach, as we generate new ghost triangles,
    // the degenerates will eventually be removed from the linked list
    // of ears and finally we will be reduced to three ears.
    while (true) {
      DevillersEar earMin = null;
      double minScore = Double.POSITIVE_INFINITY;
      DevillersEar ear = firstEar;
      do {
        if (ear.score < minScore) {
          minScore = ear.score;
          earMin = ear;
        } else if (Double.isInfinite(minScore) && ear.v0 == null) {
          earMin = ear;
        }
        ear = ear.next;
      } while (ear != firstEar);

      if (earMin == null) {
        throw new UnsupportedOperationException(
          "Implementation failure: "
          + "Unable to identify correct geometry for vertex removal");
      }

      // close off the ear forming a triangle and
      // populate the linking references on all edges.
      // the forward reference of the new edge loops into
      // the new triangle, the reverse reference is populated so
      // that the cavity polygon is properly maintained.
      priorEar = earMin.prior;
      nextEar = earMin.next;
      QuadEdge e = edgePool.allocateEdge(earMin.v2, earMin.v0);
      e.setForward(earMin.c);  // part of final triangulation
      earMin.n.setForward(e);

      // set up references for cavity.  in most cases, these
      // are temporary until the cavity is filled.  when the
      // last ear is removed (nEar==4), these will complete
      // the circuit.
      e.setDualForward(nextEar.n); // temporary, until cavity is filled.
      priorEar.c.setForward(e.getDual());

      if (nEar == 4) {
        break;
      }

      // link the prior and next ears together
      // and adjust their edges and Devillers scores
      // to match the new geometry
      priorEar.v2 = earMin.v2;
      priorEar.n = e.getDual();
      nextEar.setReferences(priorEar, priorEar.n, priorEar.c);

      priorEar.computeScore(geoOp, vRemove);
      nextEar.computeScore(geoOp, vRemove);

      firstEar = priorEar;
      nEar--;
    }

    setSearchEdgeAfterRemoval(firstEar.c);
    return true;
  }

  /**
   * Gets a walker that is compatible with the point-spacing specifications
   * for the TIN. Intended to support interpolator instances and related
   * applications.
   *
   * @return a valid walker.
   */
  StochasticLawsonsWalk getCompatibleWalker() {
    StochasticLawsonsWalk cw
      = new StochasticLawsonsWalk(thresholds);
    return cw;
  }

  /**
   * Obtains an arbitrary edge to serve as the start of a search or traversal
   * operation.
   *
   * @return An ordinary (non-ghost) edge.
   */
  public QuadEdge getStartingEdge() {
    // because this method may be accessed simultaneously by multiple threads,
    // it must not modify the internal state of the instance.
    if (searchEdge == null) {
      return edgePool.getStartingEdge();
    } else {
      return searchEdge;
    }

  }

  /**
   * Gets a new instance of a neighbor edge locator implementation. Instances
   * observe the contract of the IProcessUsingTin interface in that they
   * access the TIN on a readonly basis and may be used in parallel threads
   * provided that the TIN is not modified.
   *
   * @return an edge locator tied to this TIN.
   */
  @Override
  public INeighborEdgeLocator getNeighborEdgeLocator() {
    return new NeighborEdgeLocator(this);
  }

  @Override
  public IIncrementalTinNavigator getNavigator() {
    return new IncrementalTinNavigator(this);
  }

  /**
   * Gets a new instance of a neighborhood points collector. Instances observe
   * the contract of the IProcessUsingTin interface in that they access the
   * TIN on a readonly basis and may be used in parallel threads provided that
   * the TIN is not modified.
   *
   * @return an points collector tied to this TIN.
   */
  @Override
  public INeighborhoodPointsCollector getNeighborhoodPointsCollector() {
    return new NeighborhoodPointsCollector(this, thresholds);
  }

  @Override
  public IIntegrityCheck getIntegrityCheck() {
    return new IntegrityCheck(this);
  }

  /**
   * Specifies a rule for interpreting the Z value of a group of vertices that
   * were merged due to being coincident, or nearly coincident.
   *
   * @param resolutionRule The rule to be used for interpreting merged
   * vertices.
   */
  @Override
  public void setResolutionRuleForMergedVertices(
    final VertexMergerGroup.ResolutionRule resolutionRule) {
    this.vertexMergeRule = resolutionRule;
    for (VertexMergerGroup c : coincidenceList) {
      c.setResolutionRule(resolutionRule);
    }
  }

  /**
   * Gets a list of vertices currently stored in the TIN. This list of objects
   * is not necessarily equivalent to the set of objects that were input
   * because some vertices may have been incorporated into one or more
   * vertex-merger groups. Note that the list of vertices is not sorted and
   * will usually not be returned in the same order as the original input set.
   *
   * @return a valid list of vertices, potentially empty if the TIN has not
   * been initialized.
   */
  @Override
  public List<Vertex> getVertices() {
    // in the logic below, we use a bitmap to keep track
    // of which edges were already inspected.  We cannot use a
    // bitmap for tracking vertices, because the vertex indices are out
    // of our control.
    int maxIndex = edgePool.getMaximumAllocationIndex();
    int maxMapIndex = maxIndex * N_SIDES + 1;
    BitSet bitset = new BitSet(maxMapIndex);

    ArrayList<Vertex> vList = new ArrayList<>(this.nVerticesInserted);
    Iterator<IQuadEdge> iEdge = edgePool.iterator();
    while (iEdge.hasNext()) {
      IQuadEdge e = iEdge.next();
      Vertex v = e.getA();
      if (v != null && !getMarkBit(bitset, e)) {
        setMarkBit(bitset, e);
        vList.add(v);
        IQuadEdge c = e;
        do {
          c = c.getForward().getForward().getDual();
          setMarkBit(bitset, c);
        } while (c != e);
      }
      IQuadEdge d = e.getDual();
      v = d.getA();
      if (v != null && !getMarkBit(bitset, d)) {
        setMarkBit(bitset, d);
        vList.add(v);
        IQuadEdge c = d;
        do {
          c = c.getForward().getForward().getDual();
          setMarkBit(bitset, c);
        } while (c != d);
      }

    }

    return vList;
  }

  @Override
  public void addConstraints(
    List<IConstraint> constraints,
    boolean restoreConformity) {

    if (isLocked) {
      if (isDisposed) {
        throw new IllegalStateException(
          "Unable to add constraints after a call to dispose()");
      } else if (!constraintList.isEmpty()) {  //NOPMD
        throw new IllegalStateException(
          "Constraints have already been added to TIN and"
          + " no further additions are supported");
      } else {
        throw new IllegalStateException(
          "Unable to add vertex, TIN is locked");
      }
    }
    if (constraints == null || constraints.isEmpty()) {
      return;
    }

    if(!isBootstrapped){
      List<Vertex> vList = new ArrayList<>();
      for(IConstraint c: constraints){
        vList.addAll(c.getVertices());
      }
      this.add(vList, null);
      if(!isBootstrapped){
        throw new InsufficientConstraintGeometryException();

      }
    }


    // the max number of constraints is (2^13)-2
    if (constraints.size() > QuadEdgeConstants.CONSTRAINT_INDEX_VALUE_MAX) {
      throw new IllegalArgumentException(
        "The maximum number of constraints is "
        + QuadEdgeConstants.CONSTRAINT_INDEX_VALUE_MAX);
    }

    // Step 0 -- assume that conformity is not in place.
    //           if this add operation is successful, the flag will be set
    //           to true later on.
    isConformant = false;

    // Step 1 -- add all the vertices from the constraints to the TIN.
    //           Also, collect constraints in order with polygon constraints
    //           first followed by line constraints.
    List<IConstraint>polygonConstraints = new ArrayList<>();
    List<IConstraint>linearConstraints = new ArrayList<>();

    boolean redundantVertex = false;
    int kConstraint = 0;
    for (IConstraint c : constraints) {
      c.complete();
      IConstraint reference = c;
      for (Vertex v : c) {
        boolean status = add(v);
        if (!status) {
          redundantVertex = true;
        }
      }
      if (redundantVertex) {
        Vertex prior = null;
        ArrayList<Vertex> replacementList = new ArrayList<Vertex>(); //NOPMD
        for (Vertex v : c) {
          Vertex m = this.getMatchingVertex(v);
          if (m == v) { //NOPMD
            replacementList.add(v);
            prior = v;
          } else {
            // m should never be null, but should be a vertex merger group
            if (m == prior) { //NOPMD
              continue;
            }
            replacementList.add(m);
            prior = m;
          }
        }
        reference = c.getConstraintWithNewGeometry(replacementList);
      }
      if(reference.definesConstrainedRegion()){
        polygonConstraints.add(reference);
      }else{
        linearConstraints.add(reference);
      }
      reference.setConstraintIndex(this, kConstraint++);
      constraintList.add(reference);
    }


    List<IConstraint>processList = new ArrayList<>();
    processList.addAll(polygonConstraints);
    processList.addAll(linearConstraints);

    // Step 2 -- Construct new edges for constraint and mark any existing
    //           edges with the constraint index.
    ArrayList<ArrayList<IQuadEdge>> efcList = new ArrayList<>();

    isLocked = true;
    lockedDueToConstraints = true;

    for (IConstraint c : processList) {
      ArrayList<IQuadEdge> edgesForConstraint = new ArrayList<>(); //NOPMD
      efcList.add(edgesForConstraint);
      processConstraint(c, edgesForConstraint);
      edgesForConstraint.trimToSize();
    }

    // Because processConstraint method does not respect the Delaunay criterion,
    // many of the constraint edges in proximity to the constraints may
    // be non-compliant.  Even non-constraint edges may have been affected.
    // To Investigate:  is one pass truly sufficient to restore conformity?
    if (restoreConformity) {
      for (IQuadEdge e : this.edges()) {
          restoreConformity((QuadEdge) e, 1);
      }
      isConformant = true;
    }

    int maxIndex = getMaximumEdgeAllocationIndex();
    BitSet visited = new BitSet(maxIndex + 1);
    for (int i = 0; i <processList.size(); i++) {
      IConstraint c = processList.get(i);
      if (c.definesConstrainedRegion()) {
        ArrayList<IQuadEdge> edgesForConstraint = efcList.get(i);
        floodFillConstrainedRegion(c, edgesForConstraint, visited);
        c.setConstraintLinkingEdge(edgesForConstraint.get(0));
      }
    }
  }

  private boolean isMatchingVertex(Vertex v, Vertex vertexFromTin) {
    if (v.equals(vertexFromTin)) {
      return true;
    } else if (vertexFromTin instanceof VertexMergerGroup) {
      VertexMergerGroup g = (VertexMergerGroup) vertexFromTin;
      return g.contains(v);
    }
    return false;
  }

  /**
   * Will mark the edge as a constrained edge and will set the
   * constrained-region flags as necessary. The constraint index
   * is set, but is meaningful only for region-interior edges.
   * In other cases, you may view it as a diagnostic, though its value
   * is essentially undefined.
   *
   * @param edge a valid edge
   * @param constraint a valid constraint
   * @param edgesForConstraint the edges making up a constraint, only set
   * for region-defining constraints.
   */
  private void setConstrained(
    QuadEdge edge,
    IConstraint constraint,
    ArrayList<IQuadEdge> edgesForConstraint) {
    if (constraint.definesConstrainedRegion()) {
      edgesForConstraint.add(edge);
      edge.setConstraintBorderIndex(constraint.getConstraintIndex());
    } else {
      // The constraint is a line feature.  The addConstraints() method
      // sorts the constraints so that regions are processed first,
      // followed by the line features.  Because regions take precedence
      // over line features, we only set the constraint index value if
      // the edge isn't already specified as a region border.
      if (edge.isConstraintRegionMember()) {
        edge.setConstraintLineMemberFlag();
      } else {
        edge.setConstraintLineIndex(constraint.getConstraintIndex());
      }
      edgePool.addLinearConstraintToMap(edge, constraint);
    }
  }

  private void processConstraint(
    IConstraint constraint,
    ArrayList<IQuadEdge> edgesForConstraint) {
    List<Vertex> cvList = new ArrayList<>();
    cvList.addAll(constraint.getVertices());
    if (constraint.isPolygon()) {
      // close the loop
      cvList.add(cvList.get(0));
    }
    int nSegments = cvList.size() - 1;

    double vTolerence = thresholds.getVertexTolerance();
    Vertex v0 = cvList.get(0);
    double x0 = v0.getX();
    double y0 = v0.getY();

    if (searchEdge == null) {
      searchEdge = edgePool.getStartingEdge();
    }
    searchEdge = walker.findAnEdgeFromEnclosingTriangle(searchEdge, x0, y0);
    QuadEdge e0 = null;
    if (isMatchingVertex(v0, searchEdge.getA())) {
      e0 = searchEdge;
    } else if (isMatchingVertex(v0, searchEdge.getB())) {
      e0 = searchEdge.getDual();
    } else { //if (isMatchingVertex(v0, searchEdge.getReverse().getA())) {
      e0 = searchEdge.getReverse();
    }
    Vertex a = e0.getA();
    if (a != v0 && a instanceof VertexMergerGroup) {
      VertexMergerGroup g = (VertexMergerGroup) a;
      if (g.contains(v0)) {
        cvList.set(0, a);
      }
    }

    // because this method may change the TIN, we cannot assume
    // that the current search edge will remain valid.
    searchEdge = null;

    double x1, y1, ux, uy, u, px, py;
    double ax, ay, ah, bx, by, bh;
    Vertex v1, b;
    segmentLoop:
    for (int iSegment = 0; iSegment < nSegments; iSegment++) {
      // e0 is now an edge which has v0 as it's initial vertex.
      // the special case where one of the edges connecting to e0
      // is the edge (v0,v1) benefits from special handling to avoid
      // potential numerical issues... especially in the case where
      // the constraint includes 3 nearly colinear edges in a row.
      // So the code below performs a pinwheel operation to test for that case.
      //   The code also checks to see if the pinwheel will move out
      // of the boundaries of the TIN (when e.getB() returns a null).
      // In that case, one of the edges in the pinwheel is the re-entry edge.
      // we assign e0 to be the re-entry edge.  This only happens when the
      // constraint edge(v0,v1) is not located within the boundary of the TIN,
      // so often the variable reEntry will stay set to null.
      v0 = cvList.get(iSegment);
      v1 = cvList.get(iSegment + 1);
      QuadEdge e = e0;
      {
        boolean priorNull = false;
        QuadEdge reEntry = null;
        do {
          b = e.getB();
          if (b == null) {
            // ghost vertex
            priorNull = true;
          } else {
            if (b == v1) {
              setConstrained(e, constraint, edgesForConstraint);
              e0 = e.getDual(); // set up e0 for next iteration of iSegment
              continue segmentLoop;
            } else if (b instanceof VertexMergerGroup) {
              VertexMergerGroup g = (VertexMergerGroup) b;
              if (g.contains(v1)) {
                cvList.set(iSegment + 1, g);
                setConstrained(e, constraint, edgesForConstraint);
                e0 = e.getDual(); // set up e0 for next iteration of iSegment
                continue segmentLoop;
              }
            }
            if (priorNull) {
              reEntry = e;
            }
            priorNull = false;
          }
          e = e.getDualFromReverse();
        } while (!e.equals(e0));

        if (reEntry != null) {
          e0 = reEntry;
        }
        // if reEntry is null and priorNull is true, then
        // the last edge we tested the B value for was null.
        // this would have been the edge right before e0, which
        // means that e0 is the reEntry edge.
      }

      // pinwheel to find the right-side edge of a triangle
      // which overlaps the constraint segment.  The segment may be entirely
      // contained in this triangle, or may intersect the edge opposite v0.
      x0 = v0.getX();
      y0 = v0.getY();
      x1 = v1.getX();
      y1 = v1.getY();
      ux = x1 - x0;
      uy = y1 - y0;
      u = Math.sqrt(ux * ux + uy * uy);
      // TO DO: test for vector too small
      ux /= u; // unit vector
      uy /= u;
      px = -uy;  // perpendicular
      py = ux;

      // The search should now be positioned on v0.  We've already verified
      // that v0 does not connect directly to v1, so we need to find
      // the next vertex affected by the constraint.
      //    There is also the case where the one of the connecting edges is colinear
      // (or nearly colinear) with the constraint segment. If we find a
      // vertext that is sufficiently close to the constraint segment,
      // we insert the vertex into the constraint (making a new segment)
      // and continue on to the newly formed segment.
      QuadEdge h = null;
      QuadEdge right0 = null;
      QuadEdge left0 = null;
      QuadEdge right1 = null;
      QuadEdge left1 = null;

      // begin the pre-loop initialization.  The search below performs a pinwheel
      // through the edge that start with v0, looking for a case where the
      // edge opposite v0 straddles the constraint segment.  We call the
      // candidate edges n where n=edge(a,b).  As we loop, the b from one
      // test is the same as the a for the next test. So we copy values
      // from b into a at the beginning of the loop.  To support that, we
      // pre-initialize b before enterring the loop.  This pre-initialization
      // must also include the side-of-edge calculation, bh, which is the
      // coordinate of (bx,by) in the direction of the perpendicular.
      //    The pre-test must also test for the case where the first edge
      // in the pinwheel lies on or very close to the ray(v0, v1).
      // The logic is similar to that inside the loop, except that a
      // simple dot product is sufficient to determine if the vertex is
      // in front of, or behind, the ray (see the comments in the loop for
      // more explanation.
      b = e0.getB();
      bx = b.getX() - x0;
      by = b.getY() - y0;
      bh = bx * px + by * py;
      if (Math.abs(bh) <= vTolerence && bx * ux + by * uy > 0) {
        // edge e0 is either colinear or nearly colinear with
        // ray(v0,v1). insert it into the constraint, set up e0 for the
        // next segment, and advance to the next segment in the constraint.
        cvList.add(iSegment + 1, b);
        nSegments++;
        setConstrained(e0, constraint, edgesForConstraint);
        e0 = e0.getDual(); // set up e0 for next iteration of iSegment
        continue; // continue segmentLoop;
      }

      // perform a pinwheel, testing each sector to see if
      // it contains the constraint segment.
      e = e0;
      do {
        // copy calculated values from b to a.
        ax = bx;
        ay = by;
        ah = bh;
        QuadEdge n = e.getForward(); //the edge opposite v0

        // TO DO: the following code is commented out because it should
        // no longer be necessary.  The test for the reEntry edge above
        // should have positioned e0 so that the pinwheel will find the
        // straddle point before it reaches the ghost edge.  The only case
        // where this code would fail (and b would be null) would be when
        // something we haven't anticipated happens and the straddle isn't found.
        //   // be wary of the ghost vertex case
        //   b = n.getB();
        //   if (b == null) {
        //      // TO DO: does this actually happen anymore now that
        //      // the reEntry logic was added above?
        //      bh = Double.NaN;
        //      e = e.getDualFromReverse();
        //      continue;
        //   }
        b = n.getB();
        bx = b.getX() - x0;
        by = b.getY() - y0;
        bh = bx * px + by * py;
        if (Math.abs(bh) <= vTolerence) {
          // the edge e is either colinear or nearly colinear with the
          // line through vertices v0 and v1.  We need to see if the
          // straddle point lies on or near the ray(v0,v1).
          // this is complicated slightly by the fact that some points
          // on the edge n could be in front of v0 (a positive direction
          // on the ray) while others could be behind it.  So there's
          // no way around it, we have to compute the intersection.
          // Of course, we don't need to compute the actual points (x,y)
          // of the intersection, just the parameter t from the parametric
          // equation of a line. If t is negative, the intersection is
          // behind the ray. If t is positive, the intersection is in front
          // of the ray.  If t is zero, the TIN insertion algorithm failed and
          // we have an implementation problem elsewhere in the code.
          double dx = bx - ax;
          double dy = by - ay;
          double t = (ax * dy - ay * dx) / (ux * dy - uy * dx);
          if (t > 0) {
            // edge e is either colinear or nearly colinear with
            // ray(v0,v1). insert it into the constraint, set up e0 for
            // the next loop, and then advance to the next constraint segment.
            cvList.add(iSegment + 1, b);
            nSegments++;
            e0 = e.getReverse(); // will be (b, v0), set up for next iSegment
            setConstrained(e0.getDual(), constraint, edgesForConstraint);
            continue segmentLoop;
          }
        }

        // test to see if the segment (a,b) crosses the line (v0,v1).
        // if it does, the intersection will either be behind the
        // segment (v0,v1) or on it.  The t variable is from the
        // parametric form of the line equation for the intersection
        // point (x,y) such that
        //   (x,y) = t*(ux, uy) + (v0.x, v0.y)
        double hab = ah * bh;
        if (hab <= 0) {
          double dx = bx - ax;
          double dy = by - ay;
          double t = (ax * dy - ay * dx) / (ux * dy - uy * dx);
          if (t > 0) {
            right0 = e;
            left0 = e.getReverse();
            h = n.getDual();
            break;
          }
        }
        e = e.getDualFromReverse();
      } while (!e.equals(e0));

      // step 2 ------------------------------------------
      // h should now be non-null and straddles the
      // constraint, vertex a is to its right
      // and vertex b is to its left.  we have already
      // tested for the cases where either a or b lies on (v0,v1)
      // begin digging the cavities to the left and right of h.
      if (h == null) {
        throw new IllegalStateException("Internal failure, constraint not added");
      }
      Vertex c = null;
      while (true) {
        right1 = h.getForward();
        left1 = h.getReverse();
        c = right1.getB();
        if (c == null) {
          throw new IllegalStateException("Internal failure, constraint not added");
        }
        removeEdge(h);
        double cx = c.getX() - x0;
        double cy = c.getY() - y0;
        double ch = cx * px + cy * py;
        if (Math.abs(ch) < vTolerence && cx * ux + cy * uy > 0) {
          // Vertex c is on the edge.  We will break the loop and
          // then construct a new segment from v0 to c.
          //   We need to ensure that c shows up in the constraint
          // vertex list.  But it is possible that c is actually a
          // vertex merger group that contains v1 (this could happen
          // if there were sample points in the original tin that
          // we coincident with v1 and also some that appeared between
          // v0 and v1, so that the above tests didn't catch an edge.

          if (!c.equals(v1)) {
            if (c instanceof VertexMergerGroup && ((VertexMergerGroup) c).contains(v1)) {
              cvList.set(iSegment + 1, c);
            } else {
              cvList.add(iSegment + 1, c);
              nSegments++;
            }
          }

          break;
        }

        double hac = ah * ch;
        double hbc = bh * ch;
        if (hac == 0 || hbc == 0) {
          throw new IllegalStateException("Internal failure, constraint not added");
        }

        if (hac < 0) {
          // branch right
          h = right1.getDual();
          bx = cx;
          by = cy;
          bh = bx * px + by * py;
        } else {
          // branch left (could hbc be zero?)
          h = left1.getDual();
          ax = cx;
          ay = cy;
          ah = ax * px + ay * py;
        }
      }

      // insert the constraint edge
      QuadEdge n = edgePool.allocateEdge(v0, c);
      setConstrained(n, constraint, edgesForConstraint);
      QuadEdge d = n.getDual();
      n.setForward(left1);
      n.setReverse(left0);
      d.setForward(right0);
      d.setReverse(right1);
      e0 = d;

      fillCavity(n);
      fillCavity(d);
    }

    searchEdge = e0;
  }

  private void removeEdge(QuadEdge e) {
    QuadEdge d = e.getDual();
    QuadEdge dr = d.getReverse();
    QuadEdge df = d.getForward();
    QuadEdge ef = e.getForward();
    QuadEdge er = e.getReverse();

    dr.setForward(ef);
    df.setReverse(er);
    edgePool.deallocateEdge(e);
  }

  // A fill score based on the inCircle function will also work here
  // and would have the advantage of removing the flip-test in the
  // second half of the fillCavity routine.
  //   In testing, it appeared slower, but there was some uncertaintly
  // about the correctness of the implementation. So further testing
  // would be worthwhile.
  private void fillScore(DevillersEar ear) {
    ear.score = geoOp.area(ear.v0, ear.v1, ear.v2);

    if (ear.score > 0) {
      double x0 = ear.v0.getX();
      double y0 = ear.v0.getY();
      double x1 = ear.v1.getX();
      double y1 = ear.v1.getY();
      double x2 = ear.v2.getX();
      double y2 = ear.v2.getY();

      DevillersEar e = ear.next;
      while (e != ear.prior) {

        if (e.v2 != ear.v0 && e.v2 != ear.v1 && e.v2 != ear.v2) {
          double x = e.v2.getX();
          double y = e.v2.getY();
          if (geoOp.halfPlane(x0, y0, x1, y1, x, y) >= 0
            && geoOp.halfPlane(x1, y1, x2, y2, x, y) >= 0
            && geoOp.halfPlane(x2, y2, x0, y0, x, y) >= 0) {
            ear.score = Double.POSITIVE_INFINITY;
            break;
          }
        }
        e = e.next;
      }

    }
  }

  /**
   * Fills a cavity that was created by removing edges from the
   * TIN. It is assumed that all the edges of the cavity are either
   * Delaunay or are constrained edge.
   *
   * @param cavityEdge a valid edge.
   */
  private void fillCavity(QuadEdge cavityEdge) {
    // initialize edges needed for removal

    QuadEdge n0, n1;

    // The cavity will often be just a triangle.
    // If so, it doesn't need to be filled. However, a
    // multipoint cavity may include a triangle or a dangling edge
    // as part of its geometry. This fact means that there are cases
    // where simply comparing the forward reference with the reverse reference
    // will fail.  Instead, we need to survey the entire cavity and
    // count up the number of vertices.
    //   TO DO: if cases where there are only three edges involved
    //          occur often enough, there might be efficiency in counting up
    //          the edges before creating ears.  If it is not often enough,
    //          then we might be better served by just leaving it as is.
    // Step 1 -- Ear Creation
    //    Create a set of Devillers Ears around
    //    the polygonal cavity.
    int nEar = 0;
    n0 = cavityEdge;
    n1 = n0.getForward();
    QuadEdge pStart = n0;
    DevillersEar firstEar = new DevillersEar(nEar, null, n1, n0);
    DevillersEar priorEar = firstEar;
    DevillersEar nextEar;

    nEar = 1;
    do {
      n0 = n1;
      n1 = n1.getForward();
      DevillersEar ear = new DevillersEar(nEar, priorEar, n1, n0); // NOPMD
      priorEar = ear;
      nEar++;
    } while (n1 != pStart);
    priorEar.next = firstEar;
    firstEar.prior = priorEar;

    if (nEar == 3) {
      return;
    }

    DevillersEar eC = firstEar.next;
    fillScore(firstEar);
    while (eC != firstEar) {
      fillScore(eC);
      eC = eC.next;
    }

    ArrayList<QuadEdge> list = new ArrayList<>();
    while (true) {
      DevillersEar earMin = null;
      double minScore = Double.POSITIVE_INFINITY;
      DevillersEar ear = firstEar;
      do {
        if (ear.score < minScore && ear.score > 0) {
          minScore = ear.score;
          earMin = ear;
        }
        ear = ear.next;
      } while (ear != firstEar);

      if (earMin == null) {
        throw new IllegalStateException(
          "Implementation failure: "
          + "Unable to identify correct geometry for cavity fill");
      }

      // close off the ear forming a triangle and
      // populate the linking references on all edges.
      // the forward reference of the new edge loops into
      // the new triangle, the reverse reference is populated so
      // that the cavity polygon is properly maintained.
      priorEar = earMin.prior;
      nextEar = earMin.next;
      QuadEdge e = edgePool.allocateEdge(earMin.v2, earMin.v0);
      QuadEdge d = e.getDual();
      e.setForward(earMin.c);
      e.setReverse(earMin.n);
      d.setForward(nextEar.n);
      d.setReverse(priorEar.c);

      list.add(e);

      // if there are 4 ears left, the edge that was just added will
      // have closed the 4-point polygon, resulting in a filled cavity
      if (nEar == 4) {
        break;
      }

      // link the prior and next ears together
      // and adjust their edges and area scores
      // to match the new geometry
      priorEar.next = nextEar;
      nextEar.prior = priorEar;
      priorEar.v2 = earMin.v2;
      priorEar.n = d;
      nextEar.c = d;
      nextEar.p = priorEar.c;
      nextEar.v0 = earMin.v0;
      fillScore(priorEar);
      fillScore(nextEar);

      firstEar = priorEar;
      nEar--;
    }
    // Step 2 -- Edge correction
    //  Loop through the nearly created edges and the non-constrained
    //  perimeter edges to flip and edges that violate the Delaunay criterion.]
    //  If the addition of the constraint did not involve the creation
    //  of synthetic points to restore Delaunay conformality, then
    //  the perimeter edges are still Delaunay and will not need to
    //  be flipped.  But if synthetic points were added, it is possible
    //  that they will fall within the circumcircle of a triangle adjacent
    //  to the cavity.  In which case, the flip operation will propagate
    //  to edges on the edge of the cavity and potentially beyond,
    for (QuadEdge n : list) {
      recursiveRestoreDelaunay(n);
    }
  }

  /**
   * Tests the edge to see if it is non-Delaunay and, if so,
   * flips it and recursively tests the neighboring edges.
   * It is assumed that n is an interior-facing edge of the
   * TIN. This method does not test constrained edges and
   * perimeter edges.
   *
   * @param n a valid, interior facing edge
   * @return true if an edge was flipped.
   */
  private boolean recursiveRestoreDelaunay(QuadEdge n) {
    if (n.isConstrained()) {
      return false;
    }
    QuadEdge nf = n.getForward();
    Vertex a = n.getA();
    Vertex b = n.getB();
    Vertex c = nf.getB();
    if (c == null) {
      return false;
    }
    QuadEdge d = n.getDual();
    QuadEdge df = d.getForward();
    Vertex t = df.getB();
    if (t == null) {
      return false;
    }

    double h = geoOp.inCircle(a, b, c, t);
    if (h > 0) {
      // flip n
      QuadEdge nr = n.getReverse();
      QuadEdge dr = d.getReverse();
      n.setVertices(t, c);
      n.setForward(nr);
      n.setReverse(df);
      d.setForward(dr);
      d.setReverse(nf);
      dr.setForward(nf);
      nr.setForward(df);
      recursiveRestoreDelaunay(nf);
      recursiveRestoreDelaunay(nr);
      recursiveRestoreDelaunay(df);
      recursiveRestoreDelaunay(dr);
      return true;
    }
    return false;
  }

  private void restoreConformity(QuadEdge ab, int depthOfRecursion) {
    if (depthOfRecursion > maxDepthOfRecursionInRestore) {
      maxDepthOfRecursionInRestore = depthOfRecursion;
    }

    boolean constraintSweepRequired =  maxLengthOfQueueInFloodFill > 0;

    QuadEdge ba = ab.getDual();
    QuadEdge bc = ab.getForward();
    QuadEdge ad = ba.getForward();
    Vertex a = ab.getA();
    Vertex b = ab.getB();
    Vertex c = bc.getB();
    Vertex d = ad.getB();
    if (a == null || b == null || c == null || d == null) {
      return;
    }

    // If the edge passes the inCircle test, treat it as Delaunay.
    // Here the test uses a small threshold value because this the numeric
    // calculation is limited by floating-point precision issues.  We have
    // seen cases where no number of recursive subdivisions is sufficient
    // to produce a calculated result of a zero or less.
    double h = geoOp.inCircle(a, b, c, d);
    if (h <= thresholds.getDelaunayThreshold()) {
      if (constraintSweepRequired) {
          sweepForConstraintAssignments(ab);
      }
      return;
    }

    QuadEdge ca = ab.getReverse();
    QuadEdge db = ba.getReverse();

    if (ab.isConstrained()) {
      // subdivide the constraint edge to restore conformity
      double mx = (a.getX() + b.getX()) / 2.0;
      double my = (a.getY() + b.getY()) / 2.0;
      double mz = (a.getZ() + b.getZ()) / 2.0;
      Vertex m = new Vertex(mx, my, mz, nSyntheticVertices++);
      m.setStatus(Vertex.BIT_SYNTHETIC | Vertex.BIT_CONSTRAINT);

      // split ab by inserting midpoint m.  ab will become the second segment
      // the newly allocated point will become the first.
      // we assign variables to local references with descriptive names
      // such as am, mb, etc. just to avoid confusion.
      QuadEdge mb = ab;
      QuadEdge bm = ba;
      QuadEdge am = edgePool.splitEdge(ab, m);

      // create new edges
      //QuadEdge am = edgePool.allocateEdge(a, m);
      QuadEdge cm = edgePool.allocateEdge(c, m);
      QuadEdge dm = edgePool.allocateEdge(d, m);
      QuadEdge ma = am.getDual();
      QuadEdge mc = cm.getDual();
      QuadEdge md = dm.getDual();

      ma.setForward(ad);  // should already be set
      ad.setForward(dm);
      dm.setForward(ma);

      mb.setForward(bc);
      bc.setForward(cm);
      cm.setForward(mb);

      mc.setForward(ca);
      ca.setForward(am); // should already be set
      am.setForward(mc);

      md.setForward(db);
      db.setForward(bm);
      bm.setForward(md);

      restoreConformity(am, depthOfRecursion + 1);
      restoreConformity(mb, depthOfRecursion + 1);
    } else {
      // the edge is not constrained, so perform a flip to restore Delaunay
      ab.setVertices(d, c);
      ab.setReverse(ad);
      ab.setForward(ca);
      ba.setReverse(bc);
      ba.setForward(db);
      ca.setForward(ad);
      db.setForward(bc);
    }

    restoreConformity(bc.getDual(), depthOfRecursion + 1);
    restoreConformity(ca.getDual(), depthOfRecursion + 1);
    restoreConformity(ad.getDual(), depthOfRecursion + 1);
    restoreConformity(db.getDual(), depthOfRecursion + 1);

    if (constraintSweepRequired) {
      sweepForConstraintAssignments(ab);
    }

  }

  private void sweepForConstraintAssignments(QuadEdge ab) {
    IConstraint con = getRegionConstraint(ab);
    int constraintIndex = con == null ? -1 : con.getConstraintIndex();

    for (IQuadEdge e : ab.pinwheel()) {
      Vertex B = e.getB();
      if (B == null) {
        // e is a ghost edge, just skip it
        continue;
      }
      if (con == null) {
        con = getRegionConstraint(e);
        constraintIndex = con == null ? -1 : con.getConstraintIndex();
      }
      if (e.isConstraintRegionBorder()) {
        con = getBorderConstraint(e);
        constraintIndex = con == null ? -1 : con.getConstraintIndex();
      } else if (con != null && constraintIndex >= 0) {
        e.setConstraintRegionInteriorIndex(constraintIndex);
      }
      if (constraintIndex >= 0) {
        IQuadEdge f = e.getForward();
        if (!f.isConstraintRegionBorder()) {
          f.setConstraintRegionInteriorIndex(constraintIndex);
        }
      }
    }
  }


  /**
   * Marks all edges inside a constrained region as being members of
   * that region (transferring the index value of the constraint to
   * the member edges). The name of this method is based on the idea
   * that the operation resembles a flood-fill algorithm from computer graphics.
   *
   * @param c the constraint giving the region for the flood fill
   * @param edgeList a list of the edges corresponding to the boundary
   * of the constrained region
   */
  private void floodFillConstrainedRegion(
    final IConstraint c,
    final ArrayList<IQuadEdge> edgeList,
    final BitSet visited) {

    int constraintIndex = c.getConstraintIndex();
    for (IQuadEdge e : edgeList) {
      if (e.isConstraintRegionBorder()) {
        floodFillConstrainedRegionsQueue(constraintIndex, visited, e);
      }
    }
  }

  private void floodFillConstrainedRegionsQueue(
    final int constraintIndex,
    final BitSet visited,
    final IQuadEdge firstEdge) {
    // While the following logic could be more elegantly coded
    // using recursion, the depth of the recursion could get so deep that
    // it would overflow any reasonably sized stack.  So we use as
    // explicitly coded stack instead.
    //    There is special logic here for the case where an alternate constraint
    // occurs inside the flood-fill area. For example, a linear constraint
    // might occur inside a polygon (a road might pass through a town).
    // The logic needs to preserve the constraint index of the contained
    // edge from the alternate constraint. In that case, the flood fill
    // passes over the embedded edge, but does not modify it.
    ArrayDeque<IQuadEdge> deque = new ArrayDeque<>();
    deque.push(firstEdge);
    while (!deque.isEmpty()) {
      if (deque.size() > maxLengthOfQueueInFloodFill) {
        maxLengthOfQueueInFloodFill = deque.size();
      }
      IQuadEdge e = deque.peek();
      IQuadEdge f = e.getForward();
      int fIndex = f.getIndex();
      if (!visited.get(fIndex)) {
        visited.set(fIndex);
        if (f.isConstraintRegionBorder()) {
          f.setConstraintBorderIndex(constraintIndex);
        } else {
          f.setConstraintRegionInteriorIndex(constraintIndex);
          deque.push(f.getDual());
        }
        continue;
      }
      IQuadEdge r = e.getReverse();
      int rIndex = r.getIndex();
      if (!visited.get(rIndex)) {
        visited.set(rIndex);
        if (r.isConstraintRegionBorder()) {
          r.setConstraintBorderIndex(constraintIndex);
        } else {
          r.setConstraintRegionInteriorIndex(constraintIndex);
          deque.push(r.getDual());
        }
        continue;
      }
      deque.pop();
    }
  }

  @Override
  public List<IConstraint> getConstraints() {
    List<IConstraint> result = new ArrayList<>();
    result.addAll(constraintList);
    return result;
  }

  @Override
  public IConstraint getConstraint(int index) {
    if (index < 0 || index >= constraintList.size()) {
      return null;
    }
    return constraintList.get(index);
  }

  @Override
  public IConstraint getRegionConstraint(IQuadEdge edge) {
    IQuadEdge e = edge;
    if (e.isConstraintLineMember()) {
      IQuadEdge test = e.getForward();
      if (!test.isConstraintLineMember() && test.isConstraintRegionMember()) {
        e = test;
      } else {
        test = e.getReverse();
        if (!test.isConstraintLineMember() && test.isConstraintRegionMember()) {
          e = test;
        }
      }
    }

    if (e.isConstraintRegionBorder()) {
      return getBorderConstraint(e);
    } else if (e.isConstraintRegionInterior()) {
      int index = e.getConstraintRegionInteriorIndex();
      // the test for constraintList.size() should be completely
      // unnecessary, but we do it just in case.
      if (index>=0 && index < constraintList.size()) {
        return constraintList.get(index);
      }
    }
    return null;
  }

  IConstraint getBorderConstraint(IQuadEdge edge){
    int index = edge.getConstraintBorderIndex();
    if(index<0 || index>=constraintList.size()){
      return null;
    }
    return constraintList.get(index);
  }

  @Override
  public IConstraint getLinearConstraint(IQuadEdge edge) {
    return edgePool.getLinearConstraint(edge);
  }

  @Override
  public int getSyntheticVertexCount() {
    return nSyntheticVertices;
  }

  /**
   * Checks to see if the vertex is already a member of the TIN. If it is,
   * returns a reference to the member. The member may be the vertex itself
   * or the vertex merger group to which it belongs.
   *
   * @param v a valid vertex.
   * @return if matched, the matching member; otherwise, a null.
   */
  private Vertex getMatchingVertex(Vertex v) {
    if (v == null) {
      return null;
    }
    final double x = v.x;
    final double y = v.y;

    if (searchEdge == null) {
      searchEdge = edgePool.getStartingEdge();
    }
    searchEdge = walker.findAnEdgeFromEnclosingTriangle(searchEdge, x, y);

    // the following is a debugging aid when trying to deal with vertex
    // insertion versus TIN extension.
    // boolean isVertexInside = (searchEdge.getForward().getB() != null);
    QuadEdge matchEdge
      = checkTriangleVerticesForMatch(searchEdge, x, y, vertexTolerance2);
    if (matchEdge != null) {
      Vertex a = matchEdge.getA();
      if (a == v) {
        // this vertex was already inserted.
        return v;
      }
      VertexMergerGroup group;
      if (a instanceof VertexMergerGroup) {
        group = (VertexMergerGroup) a;
        if (group.contains(v)) {
          return group;
        }
      }
    }
    return null;
  }
<<<<<<< HEAD
  
=======

>>>>>>> 44b8d26e
  /**
   * Splits the edge at parameter t measured from A toward B.
   * t is clamped to (ε, 1-ε) to avoid zero-length subedges.
   */
<<<<<<< HEAD
  public Vertex splitEdge(IQuadEdge eInput, double t, double zSplit, boolean restoreConformity) {

    QuadEdge ab = (QuadEdge) eInput;
    QuadEdge ba = ab.getDual();

    QuadEdge bc = ab.getForward();
    QuadEdge ad = ba.getForward();
    Vertex a = ab.getA();
    Vertex b = ab.getB();
    Vertex c = bc.getB();
    Vertex d = ad.getB();
=======
  @Override
  public Vertex splitEdge(IQuadEdge eInput, double t, double zSplit, boolean restoreConformity) {
>>>>>>> 44b8d26e

    Vertex a = eInput.getA();
    Vertex b = eInput.getB();
    if (a == null || b == null) {
      return null;
    }

<<<<<<< HEAD
    // reverse references
    QuadEdge ca = ab.getReverse();
    QuadEdge db = ba.getReverse();

=======
>>>>>>> 44b8d26e
    // clamp t to avoid degeneracy
    final double eps = 1e-12;
    if (!(t > 0.0 && t < 1.0)) {
      t = Math.max(eps, Math.min(1.0 - eps, t));
    }

    // coordinates at t along A->B
    double mx = a.getX() + t * (b.getX() - a.getX());
    double my = a.getY() + t * (b.getY() - a.getY());
    double mz = zSplit;

    Vertex m = new Vertex(mx, my, mz, nSyntheticVertices++);
    if (eInput.isConstrained()) {
      m.setStatus(Vertex.BIT_SYNTHETIC | Vertex.BIT_CONSTRAINT);
    } else {
      m.setStatus(Vertex.BIT_SYNTHETIC);
    }

<<<<<<< HEAD
    // split ab; edgePool.splitEdge(ab, m) returns a->m; ab becomes m->b
    QuadEdge am = edgePool.splitEdge(ab, m);
    QuadEdge mb = ab;
    QuadEdge bm = ba;

    // create new spokes to c and d
    QuadEdge cm = edgePool.allocateEdge(c, m);
    QuadEdge dm = edgePool.allocateEdge(d, m);
    QuadEdge ma = am.getDual();
    QuadEdge mc = cm.getDual();
    QuadEdge md = dm.getDual();

    ma.setForward(ad);
    ad.setForward(dm);
    dm.setForward(ma);

    mb.setForward(bc);
    bc.setForward(cm);
    cm.setForward(mb);

    mc.setForward(ca);
    ca.setForward(am); // should already be set
    am.setForward(mc);

    md.setForward(db);
    db.setForward(bm);
    bm.setForward(md);

    if (isConformant && restoreConformity) {
      restoreConformity(am, 1);
      restoreConformity(mb, 1);
      restoreConformity(bc.getDual(), 1);
      restoreConformity(ca.getDual(), 1);
      restoreConformity(ad.getDual(), 1);
      restoreConformity(db.getDual(), 1);
    } else {
      isConformant = false;
    }

=======
    insertAction((QuadEdge) eInput, m, true, true);
>>>>>>> 44b8d26e
    return m;
  }


  @Override
  public Iterable<SimpleTriangle> triangles() {
    final SimpleTriangleIterator sti = new SimpleTriangleIterator(this);
    return new Iterable<SimpleTriangle>() {
      @Override
      public Iterator<SimpleTriangle> iterator() {
        return sti;
      }
    };
  }

  @Override
  public Iterable<Vertex> vertices() {
    final VertexIterator vertexIterator = new VertexIterator(this);
    return new Iterable<Vertex>() {
      @Override
      public Iterator<Vertex> iterator() {
        return vertexIterator;
      }
    };
  }

  /**
   * Indicates whether the triangulated mesh conforms to the Delaunay
   * criterion. This value is set to true when the triangulated irregular
   * network (TIN) is successfully bootstrapped. This value is set
   * to false when constraints are added to the mesh without
   * the restore-conformity option being enabled.
   *
   * @return true if the TIN conforms to the Delaunay criterion;
   * otherwise, false.
   */
  @Override
  public boolean isConformant() {
    return isConformant;
  }

}<|MERGE_RESOLUTION|>--- conflicted
+++ resolved
@@ -3220,16 +3220,11 @@
     }
     return null;
   }
-<<<<<<< HEAD
   
-=======
-
->>>>>>> 44b8d26e
   /**
    * Splits the edge at parameter t measured from A toward B.
    * t is clamped to (ε, 1-ε) to avoid zero-length subedges.
    */
-<<<<<<< HEAD
   public Vertex splitEdge(IQuadEdge eInput, double t, double zSplit, boolean restoreConformity) {
 
     QuadEdge ab = (QuadEdge) eInput;
@@ -3241,10 +3236,6 @@
     Vertex b = ab.getB();
     Vertex c = bc.getB();
     Vertex d = ad.getB();
-=======
-  @Override
-  public Vertex splitEdge(IQuadEdge eInput, double t, double zSplit, boolean restoreConformity) {
->>>>>>> 44b8d26e
 
     Vertex a = eInput.getA();
     Vertex b = eInput.getB();
@@ -3252,13 +3243,10 @@
       return null;
     }
 
-<<<<<<< HEAD
     // reverse references
     QuadEdge ca = ab.getReverse();
     QuadEdge db = ba.getReverse();
 
-=======
->>>>>>> 44b8d26e
     // clamp t to avoid degeneracy
     final double eps = 1e-12;
     if (!(t > 0.0 && t < 1.0)) {
@@ -3277,7 +3265,6 @@
       m.setStatus(Vertex.BIT_SYNTHETIC);
     }
 
-<<<<<<< HEAD
     // split ab; edgePool.splitEdge(ab, m) returns a->m; ab becomes m->b
     QuadEdge am = edgePool.splitEdge(ab, m);
     QuadEdge mb = ab;
@@ -3317,9 +3304,6 @@
       isConformant = false;
     }
 
-=======
-    insertAction((QuadEdge) eInput, m, true, true);
->>>>>>> 44b8d26e
     return m;
   }
 
